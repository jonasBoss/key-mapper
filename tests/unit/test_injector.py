--- conflicted
+++ resolved
@@ -120,16 +120,6 @@
 
         quick_cleanup()
 
-<<<<<<< HEAD
-=======
-    def find_joystick_to_mouse(self):
-        # this object became somewhat a pain to retreive
-        return [
-            consumer
-            for consumer in self.injector._consumer_controls[0]._consumers
-            if isinstance(consumer, JoystickToMouse)
-        ][0]
-
     def test_create_uinput(self):
         # can create an uinput with an input_props argument,
         # which is ignored if it fails
@@ -151,7 +141,6 @@
             # should not raise an error
             create_uinput(input_props=[])
 
->>>>>>> f4de4d90
     def test_grab(self):
         # path is from the fixtures
         path = "/dev/input/event10"
