--- conflicted
+++ resolved
@@ -54,11 +54,7 @@
     UNKNOWN,
     get_udev_name,
 )
-<<<<<<< HEAD
-from inputremapper.injection.numlock import is_numlock_on, set_numlock, ensure_numlock
-=======
 from inputremapper.injection.numlock import is_numlock_on
->>>>>>> b3e1e4ca
 from inputremapper.configs.system_mapping import (
     system_mapping,
     DISABLE_CODE,
