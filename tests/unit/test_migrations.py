--- conflicted
+++ resolved
@@ -213,13 +213,7 @@
         )
         self.assertEqual(
             loaded.get_mapping(
-<<<<<<< HEAD
-                EventCombination(
-                    (EV_ABS, 1, 1), (EV_ABS, 2, -1), EventCombination([EV_ABS, 3, 1])
-                )
-=======
                 EventCombination((EV_ABS, 1, 1), (EV_ABS, 2, -1), (EV_ABS, 3, 1))
->>>>>>> c3bc4ecd
             ),
             ("c", "keyboard"),
         )
