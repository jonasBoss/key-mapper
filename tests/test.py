#!/usr/bin/python3
# -*- coding: utf-8 -*-
# input-remapper - GUI for device specific keyboard mappings
# Copyright (C) 2022 sezanzeb <proxima@sezanzeb.de>
#
# This file is part of input-remapper.
#
# input-remapper is free software: you can redistribute it and/or modify
# it under the terms of the GNU General Public License as published by
# the Free Software Foundation, either version 3 of the License, or
# (at your option) any later version.
#
# input-remapper is distributed in the hope that it will be useful,
# but WITHOUT ANY WARRANTY; without even the implied warranty of
# MERCHANTABILITY or FITNESS FOR A PARTICULAR PURPOSE.  See the
# GNU General Public License for more details.
#
# You should have received a copy of the GNU General Public License
# along with input-remapper.  If not, see <https://www.gnu.org/licenses/>.


"""Sets up inputremapper for the tests and runs them.

This module needs to be imported first in test files.
"""
from __future__ import annotations

import argparse
import dataclasses
import json
import os
import sys
import tempfile
import traceback
import warnings
from multiprocessing.connection import Connection
from typing import Dict, Tuple, Optional
import tracemalloc

tracemalloc.start()

# ensure nothing has loaded
if module := sys.modules.get("inputremapper"):
    imported = [m for m in module.__dict__ if not m.startswith("__")]
    raise AssertionError(
        f"the modules {imported} from inputremapper where already imported, this can "
        f"cause issues with the tests. Make sure to always import tests.test before any"
        f" inputremapper module"
    )
try:
    sys.modules.get("tests.test").main
    raise AssertionError(
        "test.py was already imported. "
        "Always use 'from tests.test import ...' "
        "not 'from test import ...' to import this"
    )
    # have fun debugging infinitely blocking tests without this
except AttributeError:
    pass


def get_project_root():
    """Find the projects root, i.e. the uppermost directory of the repo."""
    # when tests are started in pycharm via the green arrow, the working directory
    # is not the project root. Go up until it is found.
    root = os.getcwd()
    for _ in range(10):
        if "setup.py" in os.listdir(root):
            return root

        root = os.path.dirname(root)

    raise Exception("Could not find project root")


# make sure the "tests" module visible
sys.path.append(get_project_root())
if __name__ == "__main__":
    # import this file to itself to make sure is not run twice and all global
    # variables end up in sys.modules
    # https://stackoverflow.com/questions/13181559/importing-modules-main-vs-import-as-module
    import tests.test

    tests.test.main()

import shutil
import time
import copy
import unittest
import subprocess
import multiprocessing
import asyncio
import psutil
import logging
from pickle import UnpicklingError
from unittest.mock import patch

import evdev

from tests.xmodmap import xmodmap

os.environ["UNITTEST"] = "1"

logger = logging.getLogger("input-remapper-test")
handler = logging.StreamHandler()
handler.setFormatter(logging.Formatter("\033[90mTest: %(message)s\033[0m"))
logger.addHandler(handler)
logger.setLevel(logging.INFO)


def is_service_running():
    """Check if the daemon is running."""
    try:
        subprocess.check_output(["pgrep", "-f", "input-remapper-service"])
        return True
    except subprocess.CalledProcessError:
        return False


def join_children():
    """Wait for child processes to exit. Stop them if it takes too long."""
    this = psutil.Process(os.getpid())

    i = 0
    time.sleep(EVENT_READ_TIMEOUT)
    children = this.children(recursive=True)
    while len([c for c in children if c.status() != "zombie"]) > 0:
        for child in children:
            if i > 10:
                child.kill()
                logger.info("Killed pid %s because it didn't finish in time", child.pid)

        children = this.children(recursive=True)
        time.sleep(EVENT_READ_TIMEOUT)
        i += 1


if is_service_running():
    # let tests control daemon existance
    raise Exception("Expected the service not to be running already.")


# give tests some time to test stuff while the process
# is still running
EVENT_READ_TIMEOUT = 0.01

# based on experience how much time passes at most until
# the helper starts receiving previously pushed events after a
# call to start_reading
START_READING_DELAY = 0.05

# for joysticks
MIN_ABS = -(2**15)
MAX_ABS = 2**15

# When it gets garbage collected it cleans up the temporary directory so it needs to
# stay reachable while the tests are ran.
temporary_directory = tempfile.TemporaryDirectory(prefix="input-remapper-test")
tmp = temporary_directory.name

uinput_write_history = []
# for tests that makes the injector create its processes
uinput_write_history_pipe = multiprocessing.Pipe()
pending_events: Dict[Fixture, Tuple[Connection, Connection]] = {}


def read_write_history_pipe():
    """Convert the write history from the pipe to some easier to manage list."""
    history = []
    while uinput_write_history_pipe[0].poll():
        event = uinput_write_history_pipe[0].recv()
        history.append((event.type, event.code, event.value))
    return history


# input-remapper is only interested in devices that have EV_KEY, add some
# random other stuff to test that they are ignored.
phys_foo = "usb-0000:03:00.0-1/input2"
info_foo = evdev.device.DeviceInfo(1, 1, 1, 1)

keyboard_keys = sorted(evdev.ecodes.keys.keys())[:255]


@dataclasses.dataclass(frozen=True)
class Fixture:
    capabilities: Dict = dataclasses.field(default_factory=dict)
    path: str = ""
    name: str = "unset"
    info: evdev.device.DeviceInfo = evdev.device.DeviceInfo(None, None, None, None)
    phys: str = "unset"
    group_key: Optional[str] = None

    def __hash__(self):
        return hash(self.path)


class _Fixtures:
<<<<<<< HEAD
=======
    """contains all predefined Fixtures.
    Can be extended with new Fixtures during runtime"""

>>>>>>> c0bc93b3
    dev_input_event1 = Fixture(
        capabilities={
            evdev.ecodes.EV_KEY: [evdev.ecodes.KEY_A],
        },
        phys="usb-0000:03:00.0-0/input1",
        info=info_foo,
        name="Foo Device",
        path="/dev/input/event1",
    )
    # Another "Foo Device", which will get an incremented key.
    # If possible write tests using this one, because name != key here and
    # that would be important to test as well. Otherwise the tests can't
    # see if the groups correct attribute is used in functions and paths.
    dev_input_event11 = Fixture(
        capabilities={
            evdev.ecodes.EV_KEY: [
                evdev.ecodes.BTN_LEFT,
                evdev.ecodes.BTN_TOOL_DOUBLETAP,
            ],
            evdev.ecodes.EV_REL: [
                evdev.ecodes.REL_X,
                evdev.ecodes.REL_Y,
                evdev.ecodes.REL_WHEEL,
                evdev.ecodes.REL_HWHEEL,
            ],
        },
        phys=f"{phys_foo}/input2",
        info=info_foo,
        name="Foo Device foo",
        group_key="Foo Device 2",  # expected key
        path="/dev/input/event11",
    )
    dev_input_event10 = Fixture(
        capabilities={evdev.ecodes.EV_KEY: keyboard_keys},
        phys=f"{phys_foo}/input3",
        info=info_foo,
        name="Foo Device",
        group_key="Foo Device 2",
        path="/dev/input/event10",
    )
    dev_input_event13 = Fixture(
        capabilities={evdev.ecodes.EV_KEY: [], evdev.ecodes.EV_SYN: []},
        phys=f"{phys_foo}/input1",
        info=info_foo,
        name="Foo Device",
        group_key="Foo Device 2",
        path="/dev/input/event13",
    )
    dev_input_event14 = Fixture(
        capabilities={evdev.ecodes.EV_SYN: []},
        phys=f"{phys_foo}/input0",
        info=info_foo,
        name="Foo Device qux",
        group_key="Foo Device 2",
        path="/dev/input/event14",
    )
    dev_input_event15 = Fixture(
        capabilities={
            evdev.ecodes.EV_SYN: [],
            evdev.ecodes.EV_ABS: [
                evdev.ecodes.ABS_X,
                evdev.ecodes.ABS_Y,
                evdev.ecodes.ABS_RX,
                evdev.ecodes.ABS_RY,
                evdev.ecodes.ABS_Z,
                evdev.ecodes.ABS_RZ,
                evdev.ecodes.ABS_HAT0X,
                evdev.ecodes.ABS_HAT0Y,
            ],
            evdev.ecodes.EV_KEY: [evdev.ecodes.BTN_A],
        },
        phys=f"{phys_foo}/input4",
        info=info_foo,
        name="Foo Device bar",
        group_key="Foo Device 2",
        path="/dev/input/event15",
    )
    # Bar Device
    dev_input_event20 = Fixture(
        capabilities={evdev.ecodes.EV_KEY: keyboard_keys},
        phys="usb-0000:03:00.0-2/input1",
        info=evdev.device.DeviceInfo(2, 1, 2, 1),
        name="Bar Device",
        path="/dev/input/event20",
    )
    dev_input_event30 = Fixture(
        capabilities={
            evdev.ecodes.EV_SYN: [],
            evdev.ecodes.EV_ABS: [
                evdev.ecodes.ABS_X,
                evdev.ecodes.ABS_Y,
                evdev.ecodes.ABS_RX,
                evdev.ecodes.ABS_RY,
                evdev.ecodes.ABS_Z,
                evdev.ecodes.ABS_RZ,
                evdev.ecodes.ABS_HAT0X,
                evdev.ecodes.ABS_HAT0Y,
            ],
            evdev.ecodes.EV_KEY: [
                evdev.ecodes.BTN_A,
                evdev.ecodes.BTN_B,
                evdev.ecodes.BTN_X,
                evdev.ecodes.BTN_Y,
            ],
        },
        phys="",  # this is empty sometimes
        info=evdev.device.DeviceInfo(3, 1, 3, 1),
        name="gamepad",
        path="/dev/input/event30",
    )
    # device that is completely ignored
    dev_input_event31 = Fixture(
        capabilities={evdev.ecodes.EV_SYN: []},
        phys="usb-0000:03:00.0-4/input1",
        info=evdev.device.DeviceInfo(4, 1, 4, 1),
        name="Power Button",
        path="/dev/input/event31",
    )
    # input-remapper devices are not displayed in the ui, some instance
    # of input-remapper started injecting apparently.
    dev_input_event40 = Fixture(
        capabilities={evdev.ecodes.EV_KEY: keyboard_keys},
        phys="input-remapper/input1",
        info=evdev.device.DeviceInfo(5, 1, 5, 1),
        name="input-remapper Bar Device",
        path="/dev/input/event40",
    )
    # denylisted
    dev_input_event51 = Fixture(
        capabilities={evdev.ecodes.EV_KEY: keyboard_keys},
        phys="usb-0000:03:00.0-5/input1",
        info=evdev.device.DeviceInfo(6, 1, 6, 1),
        name="YuBiCofooYuBiKeYbar",
        path="/dev/input/event51",
    )
<<<<<<< HEAD

    def __init__(self):
        self._iter = [
            self.dev_input_event1,
            self.dev_input_event11,
            self.dev_input_event10,
            self.dev_input_event13,
            self.dev_input_event14,
            self.dev_input_event15,
            self.dev_input_event20,
            self.dev_input_event30,
            self.dev_input_event31,
            self.dev_input_event40,
            self.dev_input_event51,
        ]
        self._dynamic_fixtures = {}

    def __getitem__(self, item: str) -> Fixture:
        if fixture := self._dynamic_fixtures.get(item):
            return fixture
        item = self._path_to_attribute(item)

        try:
            return getattr(self, item)
        except AttributeError as e:
            raise KeyError(str(e))

    def __setitem__(self, key: str, value: [Fixture | dict]):
        if isinstance(value, Fixture):
            self._dynamic_fixtures[key] = value
        elif isinstance(value, dict):
            self._dynamic_fixtures[key] = Fixture(path=key, **value)

    def __iter__(self):
        return iter([*self._iter, *self._dynamic_fixtures.values()])

    def reset(self):
        self._dynamic_fixtures = {}

    @staticmethod
    def _path_to_attribute(path) -> str:
        if path.startswith("/"):
            path = path[1:]
        if "/" in path:
            path = path.replace("/", "_")
        return path

    def get(self, item) -> Optional[Fixture]:
        try:
            return self[item]
        except KeyError:
            return None

    @property
    def foo_device_1_1(self):
        return self["/dev/input/event1"]

    @property
    def foo_device_2_mouse(self):
        return self["/dev/input/event11"]

    @property
    def foo_device_2_keyboard(self):
        return self["/dev/input/event10"]

    @property
    def foo_device_2_13(self):
        return self["/dev/input/event13"]

    @property
    def foo_device_2_qux(self):
        return self["/dev/input/event14"]

    @property
    def foo_device_2_gamepad(self):
        return self["/dev/input/event15"]

    @property
    def bar_device(self):
        return self["/dev/input/event20"]

=======

    def __init__(self):
        self._iter = [
            self.dev_input_event1,
            self.dev_input_event11,
            self.dev_input_event10,
            self.dev_input_event13,
            self.dev_input_event14,
            self.dev_input_event15,
            self.dev_input_event20,
            self.dev_input_event30,
            self.dev_input_event31,
            self.dev_input_event40,
            self.dev_input_event51,
        ]
        self._dynamic_fixtures = {}

    def __getitem__(self, path: str) -> Fixture:
        """get a Fixture by it's unique /dev/input/eventX path"""
        if fixture := self._dynamic_fixtures.get(path):
            return fixture
        path = self._path_to_attribute(path)

        try:
            return getattr(self, path)
        except AttributeError as e:
            raise KeyError(str(e))

    def __setitem__(self, key: str, value: [Fixture | dict]):
        if isinstance(value, Fixture):
            self._dynamic_fixtures[key] = value
        elif isinstance(value, dict):
            self._dynamic_fixtures[key] = Fixture(path=key, **value)

    def __iter__(self):
        return iter([*self._iter, *self._dynamic_fixtures.values()])

    def reset(self):
        self._dynamic_fixtures = {}

    @staticmethod
    def _path_to_attribute(path) -> str:
        if path.startswith("/"):
            path = path[1:]
        if "/" in path:
            path = path.replace("/", "_")
        return path

    def get(self, item) -> Optional[Fixture]:
        try:
            return self[item]
        except KeyError:
            return None

    @property
    def foo_device_1_1(self):
        return self["/dev/input/event1"]

    @property
    def foo_device_2_mouse(self):
        return self["/dev/input/event11"]

    @property
    def foo_device_2_keyboard(self):
        return self["/dev/input/event10"]

    @property
    def foo_device_2_13(self):
        return self["/dev/input/event13"]

    @property
    def foo_device_2_qux(self):
        return self["/dev/input/event14"]

    @property
    def foo_device_2_gamepad(self):
        return self["/dev/input/event15"]

    @property
    def bar_device(self):
        return self["/dev/input/event20"]

>>>>>>> c0bc93b3
    @property
    def gamepad(self):
        return self["/dev/input/event30"]

    @property
    def power_button(self):
        return self["/dev/input/event31"]

    @property
    def input_remapper_bar_device(self):
        return self["/dev/input/event40"]

    @property
    def YuBiCofooYuBiKeYbar(self):
        return self["/dev/input/event51"]


fixtures = _Fixtures()


def setup_pipe(fixture: Fixture):
    """Create a pipe that can be used to send events to the helper,
    which in turn will be sent to the reader
    """
    if pending_events.get(fixture) is None:
        pending_events[fixture] = multiprocessing.Pipe()


# make sure those pipes exist before any process (the helper) gets forked,
# so that events can be pushed after the fork.
for _fixture in fixtures:
    setup_pipe(_fixture)


def get_events():
    """Get all events written by the injector."""
    return uinput_write_history


def push_event(fixture: Fixture, event, force=False):
    """Make a device act like it is reading events from evdev.

    push_event is like hitting a key on a keyboard for stuff that reads from
    evdev.InputDevice (which is patched in test.py to work that way)

    Parameters
    ----------
    fixture : Fixture
        For example 'Foo Device'
    event : InputEvent
    force : bool don't check if the event is in fixture.capabilities
    """
    setup_pipe(fixture)
    if not force and (
        not fixture.capabilities.get(event.type)
        or event.code not in fixture.capabilities[event.type]
    ):
        raise AssertionError(f"Fixture {fixture.path} cannot send {event}")
    logger.info("Simulating %s for %s", event, fixture.path)
    pending_events[fixture][0].send(event)


def push_events(fixture: Fixture, events, force=False):
    """Push multiple events."""
    for event in events:
        push_event(fixture, event, force)


def new_event(type, code, value, timestamp=None, offset=0):
    """Create a new input_event."""
    if timestamp is None:
        timestamp = time.time() + offset

    sec = int(timestamp)
    usec = timestamp % 1 * 1000000
    event = InputEvent(sec, usec, type, code, value)
    return event


def patch_paths():
    from inputremapper import user

    user.HOME = tmp


class InputDevice:
    # expose as existing attribute, otherwise the patch for
    # evdev < 1.0.0 will crash the test
    path = None

    def __init__(self, path):
        if path != "justdoit" and not fixtures.get(path):
            raise FileNotFoundError()
        if path == "justdoit":
            self._fixture = Fixture()
        else:
            self._fixture = fixtures[path]

        self.path = path
        self.phys = self._fixture.phys
        self.info = self._fixture.info
        self.name = self._fixture.name

        # this property exists only for test purposes and is not part of
        # the original evdev.InputDevice class
        self.group_key = self._fixture.group_key or self._fixture.name

        # ensure a pipe exists to make this object act like
        # it is reading events from a device
        setup_pipe(self._fixture)

        self.fd = pending_events[self._fixture][1].fileno()

    def push_events(self, events):
        push_events(self._fixture, events)

    def fileno(self):
        """Compatibility to select.select."""
        return self.fd

    def log(self, key, msg):
        logger.info(f'%s "%s" "%s" %s', msg, self.name, self.path, key)

    def absinfo(self, *args):
        raise Exception("Ubuntus version of evdev doesn't support .absinfo")

    def grab(self):
        logger.info("grab %s %s", self.name, self.path)

    def ungrab(self):
        logger.info("ungrab %s %s", self.name, self.path)

    async def async_read_loop(self):
        logger.info("starting read loop for %s", self.path)
        new_frame = asyncio.Event()
        asyncio.get_running_loop().add_reader(self.fd, new_frame.set)
        while True:
            await new_frame.wait()
            new_frame.clear()
            if not pending_events[self._fixture][1].poll():
                # todo: why? why do we need this?
                # sometimes this happens, as if a other process calls recv on
                # the pipe
                continue

            event = pending_events[self._fixture][1].recv()
            logger.info("got %s at %s", event, self.path)
            yield event

    def read(self):
        # the patched fake InputDevice objects read anything pending from
        # that group.
        # To be realistic it would have to check if the provided
        # element is in its capabilities.
        if self.group_key not in pending_events:
            self.log("no events to read", self.group_key)
            return

        # consume all of them
        while pending_events[self._fixture][1].poll():
            event = pending_events[self._fixture][1].recv()
            self.log(event, "read")
            yield event
            time.sleep(EVENT_READ_TIMEOUT)

    def read_loop(self):
        """Endless loop that yields events."""
        while True:
            event = pending_events[self._fixture][1].recv()
            if event is not None:
                self.log(event, "read_loop")
                yield event
            time.sleep(EVENT_READ_TIMEOUT)

    def read_one(self):
        """Read one event or none if nothing available."""
        if not pending_events.get(self._fixture):
            return None

        if not pending_events[self._fixture][1].poll():
            return None

        try:
            event = pending_events[self._fixture][1].recv()
        except (UnpicklingError, EOFError):
            # failed in tests sometimes
            return None

        self.log(event, "read_one")
        return event

    def capabilities(self, absinfo=True, verbose=False):
        result = copy.deepcopy(self._fixture.capabilities)

        if absinfo and evdev.ecodes.EV_ABS in result:
            absinfo_obj = evdev.AbsInfo(
                value=None,
                min=MIN_ABS,
                fuzz=None,
                flat=None,
                resolution=None,
                max=MAX_ABS,
            )

            ev_abs = []
            for ev_code in result[evdev.ecodes.EV_ABS]:
                if ev_code in range(0x10, 0x18):  # ABS_HAT0X - ABS_HAT3Y
                    absinfo_obj = evdev.AbsInfo(
                        value=None,
                        min=-1,
                        fuzz=None,
                        flat=None,
                        resolution=None,
                        max=1,
                    )
                ev_abs.append((ev_code, absinfo_obj))

            result[evdev.ecodes.EV_ABS] = ev_abs

        return result

    def input_props(self):
        return []


uinputs = {}


class UInput:
    def __init__(self, events=None, name="unnamed", *args, **kwargs):
        self.fd = 0
        self.write_count = 0
        self.device = InputDevice("justdoit")
        self.name = name
        self.events = events
        self.write_history = []

        global uinputs
        uinputs[name] = self

    def capabilities(self, verbose=False, absinfo=True):
        if absinfo or 3 not in self.events:
            return self.events
        else:
            events = self.events.copy()
            events[3] = [code for code, _ in self.events[3]]
            return events

    def write(self, type, code, value):
        self.write_count += 1
        event = new_event(type, code, value)
        uinput_write_history.append(event)
        uinput_write_history_pipe[1].send(event)
        self.write_history.append(event)
        logger.info("%s written", (type, code, value))

    def syn(self):
        pass


class InputEvent(evdev.InputEvent):
    def __init__(self, sec, usec, type, code, value):
        self.t = (type, code, value)
        super().__init__(sec, usec, type, code, value)

    def copy(self):
        return InputEvent(self.sec, self.usec, self.type, self.code, self.value)


def patch_evdev():
    def list_devices():
        return [fixture_.path for fixture_ in fixtures]

    evdev.list_devices = list_devices
    evdev.InputDevice = InputDevice
    evdev.UInput = UInput
    evdev.InputEvent = InputEvent


def patch_events():
    # improve logging of stuff
    evdev.InputEvent.__str__ = lambda self: (
        f"InputEvent{(self.type, self.code, self.value)}"
    )


def patch_os_system():
    """Avoid running pkexec."""
    original_system = os.system

    def system(command):
        if "pkexec" in command:
            # because it
            # - will open a window for user input
            # - has no knowledge of the fixtures and patches
            raise Exception("Write patches to avoid running pkexec stuff")
        return original_system(command)

    os.system = system


def patch_check_output():
    """Xmodmap -pke should always return a fixed set of symbols.

    On some installations the `xmodmap` command might be missig completely,
    which would break the tests.
    """
    original_check_output = subprocess.check_output

    def check_output(command, *args, **kwargs):
        if "xmodmap" in command and "-pke" in command:
            return xmodmap
        return original_check_output(command, *args, **kwargs)

    subprocess.check_output = check_output


def clear_write_history():
    """Empty the history in preparation for the next test."""
    while len(uinput_write_history) > 0:
        uinput_write_history.pop()
    while uinput_write_history_pipe[0].poll():
        uinput_write_history_pipe[0].recv()


def warn_with_traceback(message, category, filename, lineno, file=None, line=None):

    log = file if hasattr(file, "write") else sys.stderr
    traceback.print_stack(file=log)
    log.write(warnings.formatwarning(message, category, filename, lineno, line))


def patch_warnings():
    # show traceback
    warnings.showwarning = warn_with_traceback
    warnings.simplefilter("always")


# quickly fake some stuff before any other file gets a chance to import
# the original versions
patch_paths()
patch_evdev()
patch_events()
patch_os_system()
patch_check_output()
# patch_warnings()

from inputremapper.logger import update_verbosity

update_verbosity(True)

from inputremapper.daemon import DaemonProxy
from inputremapper.input_event import InputEvent as InternalInputEvent
from inputremapper.injection.injector import Injector, RUNNING, STOPPED
from inputremapper.injection.macros.macro import macro_variables
from inputremapper.injection.global_uinputs import GlobalUInputs
from inputremapper.configs.global_config import global_config
from inputremapper.configs.mapping import Mapping, UIMapping
from inputremapper.groups import groups, _Groups
from inputremapper.configs.system_mapping import system_mapping
from inputremapper.gui.message_broker import MessageBroker
from inputremapper.gui.reader import Reader
from inputremapper.configs.paths import get_config_path, get_preset_path
from inputremapper.configs.preset import Preset

from inputremapper.injection.global_uinputs import global_uinputs

# no need for a high number in tests
Injector.regrab_timeout = 0.05


environ_copy = copy.deepcopy(os.environ)


def convert_to_internal_events(events):
    """Convert a iterable of InputEvent to a list of inputremapper.InputEvent."""
    return [InternalInputEvent.from_event(event) for event in events]


def get_key_mapping(
    combination="99,99,99", target_uinput="keyboard", output_symbol="a"
) -> Mapping:
    """Convenient function to get a valid mapping."""
    return Mapping(
        event_combination=combination,
        target_uinput=target_uinput,
        output_symbol=output_symbol,
    )


def get_ui_mapping(
    combination="99,99,99", target_uinput="keyboard", output_symbol="a"
) -> UIMapping:
    """Convenient function to get a valid mapping."""
    return UIMapping(
        event_combination=combination,
        target_uinput=target_uinput,
        output_symbol=output_symbol,
    )


def quick_cleanup(log=True):
    """Reset the applications state."""
    if log:
        print("Quick cleanup...")

    for device in list(pending_events.keys()):
        try:
            while pending_events[device][1].poll():
                pending_events[device][1].recv()
        except (UnpicklingError, EOFError):
            pass

        # setup new pipes for the next test
        pending_events[device][1].close()
        pending_events[device][0].close()
        del pending_events[device]
        setup_pipe(device)

    try:
        if asyncio.get_event_loop().is_running():
            for task in asyncio.all_tasks():
                task.cancel()
    except RuntimeError:
        # happens when the event loop disappears for magical reasons
        # create a fresh event loop
        asyncio.set_event_loop(asyncio.new_event_loop())

    if macro_variables.process is not None and not macro_variables.process.is_alive():
        # nothing should stop the process during runtime, if it has been started by
        # the injector once
        raise AssertionError("the SharedDict manager is not running anymore")

    if macro_variables.process is not None:
        macro_variables._stop()

    join_children()

    macro_variables.start()

    if os.path.exists(tmp):
        shutil.rmtree(tmp)

    global_config.path = os.path.join(get_config_path(), "config.json")
    global_config.clear_config()
    global_config._save_config()

    system_mapping.populate()

    clear_write_history()

    for name in list(uinputs.keys()):
        del uinputs[name]

    # for device in list(active_macros.keys()):
    #    del active_macros[device]
    # for device in list(unreleased.keys()):
    #    del unreleased[device]
    fixtures.reset()
    os.environ.update(environ_copy)
    for device in list(os.environ.keys()):
        if device not in environ_copy:
            del os.environ[device]

    for _, pipe in pending_events.values():
        assert not pipe.poll()

    assert macro_variables.is_alive(1)
    for uinput in global_uinputs.devices.values():
        uinput.write_count = 0
        uinput.write_history = []

    global_uinputs.is_service = True

    if log:
        print("Quick cleanup done")


def cleanup():
    """Reset the applications state.

    Using this is slower, usually quick_cleanup() is sufficient.
    """
    print("Cleanup...")

    os.system("pkill -f input-remapper-service")
    os.system("pkill -f input-remapper-control")
    time.sleep(0.05)

    quick_cleanup(log=False)
    groups.refresh()
    with patch.object(sys, "argv", ["input-remapper-service"]):
        global_uinputs.prepare_all()

    print("Cleanup done")


def spy(obj, name):
    """Convenient wrapper for patch.object(..., ..., wraps=...)."""
    return patch.object(obj, name, wraps=obj.__getattribute__(name))


class FakeDaemonProxy:
    def __init__(self):
        self.calls = {
            "stop_injecting": [],
            "get_state": [],
            "start_injecting": [],
            "stop_all": 0,
            "set_config_dir": [],
            "autoload": 0,
            "autoload_single": [],
            "hello": [],
        }

    def stop_injecting(self, group_key: str) -> None:
        self.calls["stop_injecting"].append(group_key)

    def get_state(self, group_key: str) -> int:
        self.calls["get_state"].append(group_key)
        return STOPPED

    def start_injecting(self, group_key: str, preset: str) -> bool:
        self.calls["start_injecting"].append((group_key, preset))
        return True

    def stop_all(self) -> None:
        self.calls["stop_all"] += 1

    def set_config_dir(self, config_dir: str) -> None:
        self.calls["set_config_dir"].append(config_dir)

    def autoload(self) -> None:
        self.calls["autoload"] += 1

    def autoload_single(self, group_key: str) -> None:
        self.calls["autoload_single"].append(group_key)

    def hello(self, out: str) -> str:
        self.calls["hello"].append(out)
        return out


def prepare_presets():
    """prepare a few presets for use in tests
    "Foo Device 2/preset3" is the newest and "Foo Device 2/preset2" is set to autoload
    """
    preset1 = Preset(get_preset_path("Foo Device", "preset1"))
    preset1.add(get_key_mapping(combination="1,1,1", output_symbol="b"))
    preset1.add(get_key_mapping(combination="1,2,1"))
    preset1.save()

    time.sleep(0.1)
    preset2 = Preset(get_preset_path("Foo Device", "preset2"))
    preset2.add(get_key_mapping(combination="1,3,1"))
    preset2.add(get_key_mapping(combination="1,4,1"))
    preset2.save()

<<<<<<< HEAD
    time.sleep(0.1)  # make sure the timestamp of preset 3 is the newest
=======
    # make sure the timestamp of preset 3 is the newest,
    # so that it will be automatically loaded by the GUI
    time.sleep(0.1)
>>>>>>> c0bc93b3
    preset3 = Preset(get_preset_path("Foo Device", "preset3"))
    preset3.add(get_key_mapping(combination="1,5,1"))
    preset3.save()

    with open(get_config_path("config.json"), "w") as file:
        json.dump({"autoload": {"Foo Device 2": "preset2"}}, file, indent=4)

    global_config.load_config()

    return preset1, preset2, preset3


cleanup()


def main():
    # https://docs.python.org/3/library/argparse.html
    parser = argparse.ArgumentParser(description=__doc__)
    # repeated argument 0 or more times with modules
    parser.add_argument("modules", type=str, nargs="*")
    # start-dir value if not using modules, allows eg python tests/test.py --start-dir unit
    parser.add_argument("--start-dir", type=str, default=".")
    parsed_args = parser.parse_args()  # takes from sys.argv by default
    modules = parsed_args.modules

    # discoverer is really convenient, but it can't find a specific test
    # in all of the available tests like unittest.main() does...,
    # so provide both options.
    if len(modules) > 0:
        # for example
        # `tests/test.py integration.test_gui.TestGui.test_can_start`
        # or `tests/test.py integration.test_gui integration.test_daemon`
        testsuite = unittest.defaultTestLoader.loadTestsFromNames(modules)
    else:
        # run all tests by default
        testsuite = unittest.defaultTestLoader.discover(
            parsed_args.start_dir, pattern="test_*.py"
        )

    # add a newline to each "qux (foo.bar)..." output before each test,
    # because the first log will be on the same line otherwise
    original_start_test = unittest.TextTestResult.startTest

    def start_test(self, test):
        original_start_test(self, test)
        print()

    unittest.TextTestResult.startTest = start_test
    result = unittest.TextTestRunner(verbosity=2).run(testsuite)
    sys.exit(not result.wasSuccessful())<|MERGE_RESOLUTION|>--- conflicted
+++ resolved
@@ -195,12 +195,9 @@
 
 
 class _Fixtures:
-<<<<<<< HEAD
-=======
     """contains all predefined Fixtures.
     Can be extended with new Fixtures during runtime"""
 
->>>>>>> c0bc93b3
     dev_input_event1 = Fixture(
         capabilities={
             evdev.ecodes.EV_KEY: [evdev.ecodes.KEY_A],
@@ -336,7 +333,6 @@
         name="YuBiCofooYuBiKeYbar",
         path="/dev/input/event51",
     )
-<<<<<<< HEAD
 
     def __init__(self):
         self._iter = [
@@ -354,13 +350,14 @@
         ]
         self._dynamic_fixtures = {}
 
-    def __getitem__(self, item: str) -> Fixture:
-        if fixture := self._dynamic_fixtures.get(item):
+    def __getitem__(self, path: str) -> Fixture:
+        """get a Fixture by it's unique /dev/input/eventX path"""
+        if fixture := self._dynamic_fixtures.get(path):
             return fixture
-        item = self._path_to_attribute(item)
+        path = self._path_to_attribute(path)
 
         try:
-            return getattr(self, item)
+            return getattr(self, path)
         except AttributeError as e:
             raise KeyError(str(e))
 
@@ -418,90 +415,6 @@
     def bar_device(self):
         return self["/dev/input/event20"]
 
-=======
-
-    def __init__(self):
-        self._iter = [
-            self.dev_input_event1,
-            self.dev_input_event11,
-            self.dev_input_event10,
-            self.dev_input_event13,
-            self.dev_input_event14,
-            self.dev_input_event15,
-            self.dev_input_event20,
-            self.dev_input_event30,
-            self.dev_input_event31,
-            self.dev_input_event40,
-            self.dev_input_event51,
-        ]
-        self._dynamic_fixtures = {}
-
-    def __getitem__(self, path: str) -> Fixture:
-        """get a Fixture by it's unique /dev/input/eventX path"""
-        if fixture := self._dynamic_fixtures.get(path):
-            return fixture
-        path = self._path_to_attribute(path)
-
-        try:
-            return getattr(self, path)
-        except AttributeError as e:
-            raise KeyError(str(e))
-
-    def __setitem__(self, key: str, value: [Fixture | dict]):
-        if isinstance(value, Fixture):
-            self._dynamic_fixtures[key] = value
-        elif isinstance(value, dict):
-            self._dynamic_fixtures[key] = Fixture(path=key, **value)
-
-    def __iter__(self):
-        return iter([*self._iter, *self._dynamic_fixtures.values()])
-
-    def reset(self):
-        self._dynamic_fixtures = {}
-
-    @staticmethod
-    def _path_to_attribute(path) -> str:
-        if path.startswith("/"):
-            path = path[1:]
-        if "/" in path:
-            path = path.replace("/", "_")
-        return path
-
-    def get(self, item) -> Optional[Fixture]:
-        try:
-            return self[item]
-        except KeyError:
-            return None
-
-    @property
-    def foo_device_1_1(self):
-        return self["/dev/input/event1"]
-
-    @property
-    def foo_device_2_mouse(self):
-        return self["/dev/input/event11"]
-
-    @property
-    def foo_device_2_keyboard(self):
-        return self["/dev/input/event10"]
-
-    @property
-    def foo_device_2_13(self):
-        return self["/dev/input/event13"]
-
-    @property
-    def foo_device_2_qux(self):
-        return self["/dev/input/event14"]
-
-    @property
-    def foo_device_2_gamepad(self):
-        return self["/dev/input/event15"]
-
-    @property
-    def bar_device(self):
-        return self["/dev/input/event20"]
-
->>>>>>> c0bc93b3
     @property
     def gamepad(self):
         return self["/dev/input/event30"]
@@ -1060,13 +973,9 @@
     preset2.add(get_key_mapping(combination="1,4,1"))
     preset2.save()
 
-<<<<<<< HEAD
-    time.sleep(0.1)  # make sure the timestamp of preset 3 is the newest
-=======
     # make sure the timestamp of preset 3 is the newest,
     # so that it will be automatically loaded by the GUI
     time.sleep(0.1)
->>>>>>> c0bc93b3
     preset3 = Preset(get_preset_path("Foo Device", "preset3"))
     preset3.add(get_key_mapping(combination="1,5,1"))
     preset3.save()
