#!/usr/bin/python3
# -*- coding: utf-8 -*-
# input-remapper - GUI for device specific keyboard mappings
# Copyright (C) 2022 sezanzeb <proxima@sezanzeb.de>
#
# This file is part of input-remapper.
#
# input-remapper is free software: you can redistribute it and/or modify
# it under the terms of the GNU General Public License as published by
# the Free Software Foundation, either version 3 of the License, or
# (at your option) any later version.
#
# input-remapper is distributed in the hope that it will be useful,
# but WITHOUT ANY WARRANTY; without even the implied warranty of
# MERCHANTABILITY or FITNESS FOR A PARTICULAR PURPOSE.  See the
# GNU General Public License for more details.
#
# You should have received a copy of the GNU General Public License
# along with input-remapper.  If not, see <https://www.gnu.org/licenses/>.


import sys
import time
import atexit
import os
import unittest
import multiprocessing
import evdev
from evdev.ecodes import (
    EV_KEY,
    EV_ABS,
    KEY_LEFTSHIFT,
    KEY_A,
    ABS_RX,
    EV_REL,
    REL_X,
    ABS_X,
)
import json
from unittest.mock import patch
from importlib.util import spec_from_loader, module_from_spec
from importlib.machinery import SourceFileLoader

import gi
from inputremapper.input_event import InputEvent

gi.require_version("Gtk", "3.0")
from gi.repository import Gtk, GLib, Gdk

from inputremapper.configs.system_mapping import system_mapping, XMODMAP_FILENAME
from inputremapper.gui.active_preset import active_preset
from inputremapper.configs.paths import CONFIG_PATH, get_preset_path, get_config_path
from inputremapper.configs.global_config import global_config, WHEEL, MOUSE, BUTTONS
from inputremapper.gui.reader import reader
from inputremapper.gui.helper import RootHelper
from inputremapper.gui.utils import gtk_iteration
from inputremapper.gui.user_interface import UserInterface
from inputremapper.gui.editor.editor import SET_KEY_FIRST
from inputremapper.injection.injector import RUNNING, FAILED, UNKNOWN
from inputremapper.event_combination import EventCombination
from inputremapper.daemon import Daemon
from inputremapper.groups import groups

from tests.test import (
    tmp,
    push_events,
    new_event,
    spy,
    cleanup,
    uinput_write_history_pipe,
    MAX_ABS,
    EVENT_READ_TIMEOUT,
    send_event_to_reader,
    MIN_ABS,
)


# iterate a few times when Gtk.main() is called, but don't block
# there and just continue to the tests while the UI becomes
# unresponsive
Gtk.main = gtk_iteration

# doesn't do much except avoid some Gtk assertion error, whatever:
Gtk.main_quit = lambda: None


def launch(argv=None) -> UserInterface:
    """Start input-remapper-gtk with the command line argument array argv."""
    bin_path = os.path.join(os.getcwd(), "bin", "input-remapper-gtk")

    if not argv:
        argv = ["-d"]

    with patch(
        "inputremapper.gui.user_interface.UserInterface.setup_timeouts",
        lambda *args: None,
    ):
        with patch.object(sys, "argv", [""] + [str(arg) for arg in argv]):
            loader = SourceFileLoader("__main__", bin_path)
            spec = spec_from_loader("__main__", loader)
            module = module_from_spec(spec)
            spec.loader.exec_module(module)

    gtk_iteration()

    # otherwise a new handler is added with each call to launch, which
    # spams tons of garbage when all tests finish
    atexit.unregister(module.stop)

    # to avoid triggering any timeouts while the module loads, patch it and
    # do it afterwards. Because some tests don't want them to be triggered
    # yet and test the windows initial state. This is only a problem on
    # slow computers that take long for the window import.
    module.user_interface.setup_timeouts()

    return module.user_interface


class FakeDeviceDropdown(Gtk.ComboBoxText):
    def __init__(self, group):
        if type(group) == str:
            group = groups.find(key=group)

        self.group = group

    def get_active_text(self):
        return self.group.name

    def get_active_id(self):
        return self.group.key

    def set_active_id(self, key):
        self.group = groups.find(key=key)


class FakePresetDropdown(Gtk.ComboBoxText):
    def __init__(self, name):
        self.name = name

    def get_active_text(self):
        return self.name

    def get_active_id(self):
        return self.name

    def set_active_id(self, name):
        self.name = name


def clean_up_integration(test):
    test.user_interface.on_restore_defaults_clicked(None)
    gtk_iteration()
    test.user_interface.on_close()
    test.user_interface.window.destroy()
    gtk_iteration()
    cleanup()

    # do this now, not when all tests are finished
    test.user_interface.dbus.stop_all()
    if isinstance(test.user_interface.dbus, Daemon):
        atexit.unregister(test.user_interface.dbus.stop_all)


class GtkKeyEvent:
    def __init__(self, keyval):
        self.keyval = keyval

    def get_keyval(self):
        return True, self.keyval


class TestGroupsFromHelper(unittest.TestCase):
    def setUp(self):
        self.injector = None
        self.grab = evdev.InputDevice.grab

        # don't try to connect, return an object instance of it instead
        self.original_connect = Daemon.connect
        Daemon.connect = Daemon

        self.original_os_system = os.system

        def os_system(cmd):
            # instead of running pkexec, fork instead. This will make
            # the helper aware of all the test patches
            if "pkexec input-remapper-control --command helper" in cmd:
                # the forked process should get the initial groups
                groups.refresh()
                multiprocessing.Process(target=RootHelper).start()
                # the gui an empty dict, because it doesn't know any devices
                # without the help of the privileged helper
                groups.set_groups([])
                assert len(groups) == 0
                return 0

            return self.original_os_system(cmd)

        os.system = os_system

        self.user_interface = launch()

    def tearDown(self):
        clean_up_integration(self)
        os.system = self.original_os_system
        Daemon.connect = self.original_connect

    def test_knows_devices(self):
        # verify that it is working as expected. The gui doesn't have knowledge
        # of groups until the root-helper provides them
        gtk_iteration()
        self.assertEqual(len(groups), 0)

        # perform some iterations so that the gui ends up running
        # consume_newest_keycode, which will make it receive devices.
        # Restore patch, otherwise gtk complains when disabling handlers
        for _ in range(10):
            time.sleep(0.02)
            gtk_iteration()

        self.assertIsNotNone(groups.find(key="Foo Device 2"))
        self.assertIsNotNone(groups.find(name="Bar Device"))
        self.assertIsNotNone(groups.find(name="gamepad"))
        self.assertEqual(self.user_interface.group.name, "Foo Device")


class PatchedConfirmDelete:
    def __init__(self, user_interface, response=Gtk.ResponseType.ACCEPT):
        self.response = response
        self.user_interface = user_interface
        self.patch = None

    def _confirm_delete_run_patch(self):
        """A patch for the deletion confirmation that briefly shows the dialog."""
        confirm_delete = self.user_interface.confirm_delete
        # the emitted signal causes the dialog to close
        GLib.timeout_add(
            100,
            lambda: confirm_delete.emit("response", self.response),
        )
        Gtk.MessageDialog.run(confirm_delete)  # don't recursively call the patch
        return self.response

    def __enter__(self):
        self.patch = patch.object(
            self.user_interface.get("confirm-delete"),
            "run",
            self._confirm_delete_run_patch,
        )
        self.patch.__enter__()

    def __exit__(self, *args, **kwargs):
        self.patch.__exit__(*args, **kwargs)


class GuiTestBase(unittest.TestCase):
    @classmethod
    def setUpClass(cls):
        cls.injector = None
        cls.grab = evdev.InputDevice.grab
        cls.original_start_processes = UserInterface.start_processes

        def start_processes(self):
            """Avoid running pkexec which requires user input, and fork in
            order to pass the fixtures to the helper and daemon process.
            """
            multiprocessing.Process(target=RootHelper).start()
            self.dbus = Daemon()

        UserInterface.start_processes = start_processes

    def _callTestMethod(self, method):
        """Retry all tests if they fail.

        GUI tests suddenly started to lag a lot and fail randomly, and even
        though that improved drastically, sometimes they still do.
        """
        attempts = 0
        while True:
            attempts += 1
            try:
                method()
                break
            except Exception as e:
                if attempts == 2:
                    raise e

            # try again
            self.tearDown()
            self.setUp()

    def setUp(self):
        self.user_interface = launch()
        self.editor = self.user_interface.editor
        self.toggle = self.editor.get_recording_toggle()
        self.selection_label_listbox = self.user_interface.get(
            "selection_label_listbox"
        )
        self.window = self.user_interface.get("window")

        self.grab_fails = False

        def grab(_):
            if self.grab_fails:
                raise OSError()

        evdev.InputDevice.grab = grab

        global_config._save_config()
<<<<<<< HEAD
=======

        self.throttle()

        self.assertIsNotNone(self.user_interface.group)
        self.assertIsNotNone(self.user_interface.group.key)
        self.assertIsNotNone(self.user_interface.preset_name)
>>>>>>> b3e1e4ca

    def tearDown(self):
        clean_up_integration(self)

        self.throttle()

    def throttle(self):
        """Give GTK some time to process everything."""
        # tests suddenly started to freeze my computer up completely
        # and tests started to fail. By using this (and by optimizing some
        # redundant calls in the gui) it worked again.
        for _ in range(10):
            gtk_iteration()
            time.sleep(0.002)

    @classmethod
    def tearDownClass(cls):
        UserInterface.start_processes = cls.original_start_processes

    def set_focus(self, widget):
        self.user_interface.window.set_focus(widget)

        # for whatever miraculous reason it suddenly takes 0.005s before gtk does
        # anything, even for old code.
        time.sleep(0.02)
        gtk_iteration()

    def get_selection_labels(self):
        return self.selection_label_listbox.get_children()

    def get_status_text(self):
        status_bar = self.user_interface.get("status_bar")
        return status_bar.get_message_area().get_children()[0].get_label()

    def get_unfiltered_symbol_input_text(self):
        buffer = self.editor.get_text_input().get_buffer()
        return buffer.get_text(buffer.get_start_iter(), buffer.get_end_iter(), True)

    def add_mapping_via_ui(self, key, symbol, expect_success=True, target=None):
        """Modify the one empty mapping that always exists.

        Utility function for other tests.

        Parameters
        ----------
        key : EventCombination or None
        expect_success : boolean
            If the key can be stored in the selection label. False if this change
            is going to cause a duplicate.
        target : str
            the target selection
        """
        self.throttle()

        self.assertIsNone(reader.get_unreleased_keys())

        changed = active_preset.has_unsaved_changes()

        # wait for the window to create a new empty selection_label if needed
        time.sleep(0.1)
        gtk_iteration()

        # the empty selection_label is expected to be the last one
        selection_label = self.get_selection_labels()[-1]
        self.selection_label_listbox.select_row(selection_label)
        self.assertIsNone(selection_label.get_combination())
        self.assertFalse(self.editor._input_has_arrived)

        if self.toggle.get_active():
            self.assertEqual(self.toggle.get_label(), "Press Key")
        else:
            self.assertEqual(self.toggle.get_label(), "Change Key")

        # the recording toggle connects to focus events
        self.set_focus(self.toggle)
        self.toggle.set_active(True)
        gtk_iteration()
        gtk_iteration()
        self.assertIsNone(selection_label.get_combination())
        self.assertEqual(self.toggle.get_label(), "Press Key")

        if key:
            # modifies the keycode in the selection_label not by writing into the input,
            # but by sending an event. press down all the keys of a combination
            for sub_key in key:
                send_event_to_reader(new_event(*sub_key.event_tuple))
                # this will be consumed all at once, since no gtk_iteration
                # is done

            # make the window consume the keycode
            self.sleep(len(key))

            # holding down
            self.assertIsNotNone(reader.get_unreleased_keys())
            self.assertGreater(len(reader.get_unreleased_keys()), 0)
            self.assertTrue(self.editor._input_has_arrived)
            self.assertTrue(self.toggle.get_active())

            # release all the keys
            for sub_key in key:
                send_event_to_reader(new_event(*sub_key.type_and_code, 0))

            # wait for the window to consume the keycode
            self.sleep(len(key))

            # released
            self.assertIsNone(reader.get_unreleased_keys())
            self.assertFalse(self.editor._input_has_arrived)

            if expect_success:
                self.assertEqual(self.editor.get_combination(), key)
                # the previously new entry, which has been edited now, is still the
                # selected one
                self.assertEqual(self.editor.active_selection_label, selection_label)
                self.assertEqual(
                    self.editor.active_selection_label.get_label(),
                    key.beautify(),
                )
                self.assertFalse(self.toggle.get_active())
                self.assertEqual(len(reader._unreleased), 0)

        if not expect_success:
            self.assertIsNone(selection_label.get_combination())
            self.assertEqual(self.editor.get_symbol_input_text(), "")
            self.assertFalse(self.editor._input_has_arrived)
            # it won't switch the focus to the symbol input
            self.assertTrue(self.toggle.get_active())
            self.assertEqual(active_preset.has_unsaved_changes(), changed)
            return selection_label

        if key is None:
            self.assertEqual(self.get_unfiltered_symbol_input_text(), SET_KEY_FIRST)
            self.assertEqual(self.editor.get_symbol_input_text(), "")

        # set the target selection
        if target:
            self.editor.set_target_selection(target)
            self.assertEqual(self.editor.get_target_selection(), target)
        else:
            self.assertEqual(self.editor.get_target_selection(), "keyboard")

        # set the symbol to make the new selection_label complete
        self.editor.set_symbol_input_text(symbol)
        self.assertEqual(self.editor.get_symbol_input_text(), symbol)

        # unfocus them to trigger some final logic
        self.set_focus(None)
        correct_case = system_mapping.correct_case(symbol)
        self.assertEqual(self.editor.get_symbol_input_text(), correct_case)
        self.assertFalse(active_preset.has_unsaved_changes())

        self.set_focus(self.editor.get_text_input())
        self.set_focus(None)

        return selection_label

    def sleep(self, num_events):
        for _ in range(num_events * 2):
            time.sleep(EVENT_READ_TIMEOUT)
            gtk_iteration()

        time.sleep(1 / 30)  # one window iteration

        gtk_iteration()


class TestGui(GuiTestBase):
    """For tests that use the window.

    Try to modify the configuration only by calling functions of the window.
    """

    def test_can_start(self):
        self.assertIsNotNone(self.user_interface)
        self.assertTrue(self.user_interface.window.get_visible())

    def test_gui_clean(self):
        # check that the test is correctly set up so that the user interface is clean
        selection_labels = self.selection_label_listbox.get_children()
        self.assertEqual(len(selection_labels), 1)
        self.assertEqual(self.editor.active_selection_label, selection_labels[0])
        self.assertEqual(
            self.selection_label_listbox.get_selected_row(),
            selection_labels[0],
        )
        self.assertEqual(len(active_preset), 0)
        self.assertEqual(selection_labels[0].get_label(), "new entry")
        self.assertEqual(self.editor.get_symbol_input_text(), "")
        preset_selection = self.user_interface.get("preset_selection")
        self.assertEqual(preset_selection.get_active_id(), "new preset")
        self.assertEqual(len(active_preset), 0)
        self.assertEqual(self.editor.get_recording_toggle().get_label(), "Change Key")
        self.assertEqual(self.get_unfiltered_symbol_input_text(), SET_KEY_FIRST)

    def test_ctrl_q(self):
        closed = False

        def on_close():
            nonlocal closed
            closed = True

        with patch.object(self.user_interface, "on_close", on_close):
            self.user_interface.on_key_press(
                self.user_interface, GtkKeyEvent(Gdk.KEY_Control_L)
            )
            self.user_interface.on_key_press(
                self.user_interface, GtkKeyEvent(Gdk.KEY_a)
            )
            self.user_interface.on_key_release(
                self.user_interface, GtkKeyEvent(Gdk.KEY_Control_L)
            )
            self.user_interface.on_key_release(
                self.user_interface, GtkKeyEvent(Gdk.KEY_a)
            )
            self.user_interface.on_key_press(
                self.user_interface, GtkKeyEvent(Gdk.KEY_b)
            )
            self.user_interface.on_key_press(
                self.user_interface, GtkKeyEvent(Gdk.KEY_q)
            )
            self.user_interface.on_key_release(
                self.user_interface, GtkKeyEvent(Gdk.KEY_q)
            )
            self.user_interface.on_key_release(
                self.user_interface, GtkKeyEvent(Gdk.KEY_b)
            )
            self.assertFalse(closed)

            # while keys are being recorded no shortcut should work
            self.toggle.set_active(True)
            self.user_interface.on_key_press(
                self.user_interface, GtkKeyEvent(Gdk.KEY_Control_L)
            )
            self.user_interface.on_key_press(
                self.user_interface, GtkKeyEvent(Gdk.KEY_q)
            )
            self.assertFalse(closed)

            self.toggle.set_active(False)
            self.user_interface.on_key_press(
                self.user_interface, GtkKeyEvent(Gdk.KEY_Control_L)
            )
            self.user_interface.on_key_press(
                self.user_interface, GtkKeyEvent(Gdk.KEY_q)
            )
            self.assertTrue(closed)

            self.user_interface.on_key_release(
                self.user_interface, GtkKeyEvent(Gdk.KEY_Control_L)
            )
            self.user_interface.on_key_release(
                self.user_interface, GtkKeyEvent(Gdk.KEY_q)
            )

    def test_ctrl_r(self):
        with patch.object(reader, "refresh_groups") as reader_get_devices_patch:
            self.user_interface.on_key_press(
                self.user_interface, GtkKeyEvent(Gdk.KEY_Control_L)
            )
            self.user_interface.on_key_press(
                self.user_interface, GtkKeyEvent(Gdk.KEY_r)
            )
            reader_get_devices_patch.assert_called_once()

    def test_ctrl_del(self):
        with patch.object(self.user_interface.dbus, "stop_injecting") as stop_injecting:
            self.user_interface.on_key_press(
                self.user_interface, GtkKeyEvent(Gdk.KEY_Control_L)
            )
            self.user_interface.on_key_press(
                self.user_interface, GtkKeyEvent(Gdk.KEY_Delete)
            )
            stop_injecting.assert_called_once()

    def test_show_device_mapping_status(self):
        # this function may not return True, otherwise the timeout
        # runs forever
        self.assertFalse(self.user_interface.show_device_mapping_status())

    def test_autoload(self):
        self.assertFalse(
            global_config.is_autoloaded(
                self.user_interface.group.key, self.user_interface.preset_name
            )
        )

        with spy(self.user_interface.dbus, "set_config_dir") as set_config_dir:
            self.user_interface.on_autoload_switch(None, False)
            set_config_dir.assert_called_once()

        self.assertFalse(
            global_config.is_autoloaded(
                self.user_interface.group.key, self.user_interface.preset_name
            )
        )

        self.user_interface.on_select_device(FakeDeviceDropdown("Foo Device 2"))
        gtk_iteration()
        self.assertFalse(self.user_interface.get("preset_autoload_switch").get_active())

        # select a preset for the first device
        self.user_interface.get("preset_autoload_switch").set_active(True)
        gtk_iteration()
        self.assertTrue(self.user_interface.get("preset_autoload_switch").get_active())
        self.assertEqual(self.user_interface.group.key, "Foo Device 2")
        self.assertEqual(self.user_interface.group.name, "Foo Device")
        self.assertTrue(
            global_config.is_autoloaded(self.user_interface.group.key, "new preset")
        )
        self.assertFalse(global_config.is_autoloaded("Bar Device", "new preset"))
        self.assertListEqual(
            list(global_config.iterate_autoload_presets()),
            [("Foo Device 2", "new preset")],
        )

        # create a new preset, the switch should be correctly off and the
        # global_config not changed.
        self.user_interface.on_create_preset_clicked()
        gtk_iteration()
        self.assertEqual(self.user_interface.preset_name, "new preset 2")
        self.assertFalse(self.user_interface.get("preset_autoload_switch").get_active())
        self.assertTrue(global_config.is_autoloaded("Foo Device 2", "new preset"))
        self.assertFalse(global_config.is_autoloaded("Foo Device", "new preset"))
        self.assertFalse(global_config.is_autoloaded("Foo Device", "new preset 2"))
        self.assertFalse(global_config.is_autoloaded("Foo Device 2", "new preset 2"))

        # select a preset for the second device
        self.user_interface.on_select_device(FakeDeviceDropdown("Bar Device"))
        self.user_interface.get("preset_autoload_switch").set_active(True)
        gtk_iteration()
        self.assertTrue(global_config.is_autoloaded("Foo Device 2", "new preset"))
        self.assertFalse(global_config.is_autoloaded("Foo Device", "new preset"))
        self.assertTrue(global_config.is_autoloaded("Bar Device", "new preset"))
        self.assertListEqual(
            list(global_config.iterate_autoload_presets()),
            [("Foo Device 2", "new preset"), ("Bar Device", "new preset")],
        )

        # disable autoloading for the second device
        self.user_interface.get("preset_autoload_switch").set_active(False)
        gtk_iteration()
        self.assertTrue(global_config.is_autoloaded("Foo Device 2", "new preset"))
        self.assertFalse(global_config.is_autoloaded("Foo Device", "new preset"))
        self.assertFalse(global_config.is_autoloaded("Bar Device", "new preset"))
        self.assertListEqual(
            list(global_config.iterate_autoload_presets()),
            [("Foo Device 2", "new preset")],
        )

    def test_select_device(self):
        # creates a new empty preset when no preset exists for the device
        self.user_interface.on_select_device(FakeDeviceDropdown("Foo Device"))
        active_preset.change(EventCombination([EV_KEY, 50, 1]), "keyboard", "q")
        active_preset.change(EventCombination([EV_KEY, 51, 1]), "keyboard", "u")
        active_preset.change(EventCombination([EV_KEY, 52, 1]), "keyboard", "x")
        self.assertEqual(len(active_preset), 3)
        self.user_interface.on_select_device(FakeDeviceDropdown("Bar Device"))
        self.assertEqual(len(active_preset), 0)
        # it creates the file for that right away. It may have been possible
        # to write it such that it doesn't (its empty anyway), but it does,
        # so use that to test it in more detail.
        path = get_preset_path("Bar Device", "new preset")
        self.assertTrue(os.path.exists(path))
        with open(path, "r") as file:
            preset = json.load(file)
            self.assertEqual(len(preset["mapping"]), 0)

    def test_permission_error_on_create_preset_clicked(self):
        def save(_=None):
            raise PermissionError

        with patch.object(active_preset, "save", save):
            self.user_interface.on_create_preset_clicked()
            status = self.get_status_text()
            self.assertIn("Permission denied", status)

    def test_show_injection_result_failure(self):
        def get_state(_=None):
            return FAILED

        with patch.object(self.user_interface.dbus, "get_state", get_state):
            self.user_interface.show_injection_result()
            text = self.get_status_text()
            self.assertIn("Failed", text)

    def test_editor_keycode_to_string(self):
        # not an integration test, but I have all the selection_label tests here already
<<<<<<< HEAD
        self.assertEqual(
            EventCombination([EV_KEY, evdev.ecodes.KEY_A, 1]).beautify(), "a"
        )
        self.assertEqual(
            EventCombination([EV_ABS, evdev.ecodes.ABS_HAT0X, -1]).beautify(),
            "DPad Left",
        )
        self.assertEqual(
            EventCombination([EV_ABS, evdev.ecodes.ABS_HAT0Y, -1]).beautify(), "DPad Up"
        )
        self.assertEqual(
=======
        self.assertEqual(EventCombination((EV_KEY, evdev.ecodes.KEY_A, 1)).beautify(), "a")
        self.assertEqual(
            EventCombination([EV_KEY, evdev.ecodes.KEY_A, 1]).beautify(), "a"
        )
        self.assertEqual(EventCombination((EV_ABS, evdev.ecodes.ABS_HAT0Y, -1)).beautify(), "DPad Up")
        self.assertEqual(EventCombination((EV_KEY, evdev.ecodes.BTN_A, 1)).beautify(), "Button A")
        self.assertEqual(EventCombination((EV_KEY, 1234, 1)).beautify(), "1234")
        self.assertEqual(
            EventCombination([EV_ABS, evdev.ecodes.ABS_HAT0X, -1]).beautify(),
            "DPad Left",
        )
        self.assertEqual(
            EventCombination([EV_ABS, evdev.ecodes.ABS_HAT0Y, -1]).beautify(), "DPad Up"
        )
        self.assertEqual(
>>>>>>> b3e1e4ca
            EventCombination([EV_KEY, evdev.ecodes.BTN_A, 1]).beautify(), "Button A"
        )
        self.assertEqual(EventCombination([EV_KEY, 1234, 1]).beautify(), "1234")
        self.assertEqual(
            EventCombination([EV_ABS, evdev.ecodes.ABS_X, 1]).beautify(),
            "Joystick Right",
        )
        self.assertEqual(
            EventCombination([EV_ABS, evdev.ecodes.ABS_RY, 1]).beautify(),
            "Joystick 2 Down",
        )
        self.assertEqual(
            EventCombination([EV_REL, evdev.ecodes.REL_HWHEEL, 1]).beautify(),
            "Wheel Right",
        )
        self.assertEqual(
            EventCombination([EV_REL, evdev.ecodes.REL_WHEEL, -1]).beautify(),
            "Wheel Down",
        )

        # combinations
        self.assertEqual(
            EventCombination(
                (EV_KEY, evdev.ecodes.BTN_A, 1),
                (EV_KEY, evdev.ecodes.BTN_B, 1),
                (EV_KEY, evdev.ecodes.BTN_C, 1),
            ).beautify(),
            "Button A + Button B + Button C",
        )

    def test_editor_simple(self):
        self.assertEqual(self.toggle.get_label(), "Change Key")

        self.assertEqual(len(self.selection_label_listbox.get_children()), 1)

        selection_label = self.selection_label_listbox.get_children()[0]
        self.set_focus(self.toggle)
        self.toggle.set_active(True)
        self.assertEqual(self.toggle.get_label(), "Press Key")

        self.editor.consume_newest_keycode(None)
        # nothing happens
        self.assertIsNone(selection_label.get_combination())
        self.assertEqual(len(active_preset), 0)
        self.assertEqual(self.toggle.get_label(), "Press Key")

        self.editor.consume_newest_keycode(EventCombination([EV_KEY, 30, 1]))
        # no symbol configured yet, so the active_preset remains empty
        self.assertEqual(len(active_preset), 0)
        self.assertEqual(len(selection_label.get_combination()), 1)
        self.assertEqual(selection_label.get_combination()[0], (EV_KEY, 30, 1))
        # this is KEY_A in linux/input-event-codes.h,
        # but KEY_ is removed from the text for display purposes
        self.assertEqual(selection_label.get_label(), "a")

        # providing the same key again (Maybe this could happen for gamepads or
        # something, idk) doesn't do any harm
        self.editor.consume_newest_keycode(EventCombination([EV_KEY, 30, 1]))
        self.assertEqual(len(active_preset), 0)  # not released yet
        self.assertEqual(len(selection_label.get_combination()), 1)
        self.assertEqual(selection_label.get_combination()[0], (EV_KEY, 30, 1))

        time.sleep(0.11)
        # new empty entry was added
        gtk_iteration()
        self.assertEqual(
            len(self.selection_label_listbox.get_children()),
            2,
        )

        self.set_focus(self.editor.get_text_input())
        self.editor.set_symbol_input_text("Shift_L")
        self.set_focus(None)

        self.assertEqual(len(active_preset), 1)

        time.sleep(0.1)
        gtk_iteration()
        self.assertEqual(
            len(self.selection_label_listbox.get_children()),
            2,
        )

        self.assertEqual(
            active_preset.get_mapping(EventCombination([EV_KEY, 30, 1])),
            ("Shift_L", "keyboard"),
        )
        self.assertEqual(self.editor.get_target_selection(), "keyboard")
        self.assertEqual(self.editor.get_symbol_input_text(), "Shift_L")
        self.assertEqual(len(selection_label.get_combination()), 1)
        self.assertEqual(selection_label.get_combination()[0], (EV_KEY, 30, 1))

        self.editor.set_target_selection("mouse")
        time.sleep(0.1)
        gtk_iteration()
        self.assertEqual(
            len(self.selection_label_listbox.get_children()),
            2,
        )
        self.assertEqual(
            active_preset.get_mapping(EventCombination([EV_KEY, 30, 1])),
            ("Shift_L", "mouse"),
        )
        self.assertEqual(self.editor.get_target_selection(), "mouse")
        self.assertEqual(self.editor.get_symbol_input_text(), "Shift_L")
        self.assertEqual(selection_label.get_combination()[0], (EV_KEY, 30, 1))

    def test_editor_not_focused(self):
        # focus anything that is not the selection_label,
        # no keycode should be inserted into it
        self.set_focus(self.user_interface.get("preset_name_input"))
        send_event_to_reader(new_event(1, 61, 1))
        self.user_interface.consume_newest_keycode()

        selection_labels = self.get_selection_labels()
        self.assertEqual(len(selection_labels), 1)
        selection_label = selection_labels[0]

        # the empty selection_label has this combination not set
        self.assertIsNone(selection_label.get_combination())

        # focus the text input instead
        self.set_focus(self.editor.get_text_input())
        send_event_to_reader(new_event(1, 61, 1))
        self.user_interface.consume_newest_keycode()

        # still nothing set
        self.assertIsNone(selection_label.get_combination())

    def test_show_status(self):
        self.user_interface.show_status(0, "a" * 100)
        text = self.get_status_text()
        self.assertIn("...", text)

        self.user_interface.show_status(0, "b")
        text = self.get_status_text()
        self.assertNotIn("...", text)

    def test_clears_unreleased_on_focus_change(self):
        ev_1 = EventCombination([EV_KEY, 41, 1])

        # focus
        self.set_focus(self.toggle)
        send_event_to_reader(new_event(*ev_1[0].event_tuple))
        reader.read()
        self.assertEqual(reader.get_unreleased_keys(), ev_1)

        # unfocus
        # doesn't call reader.clear. Otherwise the super key cannot be mapped,
        # because the start menu that opens up would unfocus the user interface
        self.set_focus(None)
        self.assertEqual(reader.get_unreleased_keys(), ev_1)

        # focus the toggle after selecting a different selection_label.
        # It resets the reader
        self.editor.add_empty()
        self.selection_label_listbox.select_row(
            self.selection_label_listbox.get_children()[-1]
        )
        self.set_focus(self.toggle)
        self.toggle.set_active(True)

        self.assertEqual(reader.get_unreleased_keys(), None)

    def test_editor(self):
        """Comprehensive test for the editor."""
        system_mapping.clear()
        system_mapping._set("Foo_BAR", 41)
        system_mapping._set("B", 42)
        system_mapping._set("c", 43)
        system_mapping._set("d", 44)

        # how many selection_labels there should be in the end
        num_selection_labels_target = 3

        ev_1 = EventCombination([EV_KEY, 10, 1])
        ev_2 = EventCombination([EV_ABS, evdev.ecodes.ABS_HAT0X, -1])

        """edit"""

        # add two selection_labels by modifiying the one empty selection_label that
        # exists. Insert lowercase, it should be corrected to uppercase as stored
        # in system_mapping
        self.add_mapping_via_ui(ev_1, "foo_bar", target="mouse")
        self.add_mapping_via_ui(ev_2, "k(b).k(c)")

        # one empty selection_label added automatically again
        time.sleep(0.1)
        gtk_iteration()
        self.assertEqual(len(self.get_selection_labels()), num_selection_labels_target)

        self.assertEqual(active_preset.get_mapping(ev_1), ("Foo_BAR", "mouse"))
        self.assertEqual(active_preset.get_mapping(ev_2), ("k(b).k(c)", "keyboard"))

        """edit first selection_label"""

        self.selection_label_listbox.select_row(
            self.selection_label_listbox.get_children()[0]
        )
        self.assertEqual(self.editor.get_combination(), ev_1)
        self.set_focus(self.editor.get_text_input())
        self.editor.set_symbol_input_text("c")
        self.set_focus(None)

        # after unfocusing, it stores the mapping. So loading it again will retain
        # the mapping that was used
        preset_name = self.user_interface.preset_name
        preset_path = self.user_interface.group.get_preset_path(preset_name)
        active_preset.load(preset_path)

        self.assertEqual(active_preset.get_mapping(ev_1), ("c", "mouse"))
        self.assertEqual(active_preset.get_mapping(ev_2), ("k(b).k(c)", "keyboard"))

        """add duplicate"""

        # try to add a duplicate keycode, it should be ignored
        self.add_mapping_via_ui(ev_2, "d", expect_success=False)
        self.assertEqual(active_preset.get_mapping(ev_2), ("k(b).k(c)", "keyboard"))
        # and the number of selection_labels shouldn't change
        self.assertEqual(len(self.get_selection_labels()), num_selection_labels_target)

    def test_hat0x(self):
        # it should be possible to add all of them
        ev_1 = EventCombination([EV_ABS, evdev.ecodes.ABS_HAT0X, -1])
        ev_2 = EventCombination([EV_ABS, evdev.ecodes.ABS_HAT0X, 1])
        ev_3 = EventCombination([EV_ABS, evdev.ecodes.ABS_HAT0Y, -1])
        ev_4 = EventCombination([EV_ABS, evdev.ecodes.ABS_HAT0Y, 1])

        self.add_mapping_via_ui(ev_1, "a")
        self.add_mapping_via_ui(ev_2, "b")
        self.add_mapping_via_ui(ev_3, "c")
        self.add_mapping_via_ui(ev_4, "d")

        self.assertEqual(active_preset.get_mapping(ev_1), ("a", "keyboard"))
        self.assertEqual(active_preset.get_mapping(ev_2), ("b", "keyboard"))
        self.assertEqual(active_preset.get_mapping(ev_3), ("c", "keyboard"))
        self.assertEqual(active_preset.get_mapping(ev_4), ("d", "keyboard"))

        # and trying to add them as duplicate selection_labels will be ignored for each
        # of them
        self.add_mapping_via_ui(ev_1, "e", expect_success=False)
        self.add_mapping_via_ui(ev_2, "f", expect_success=False)
        self.add_mapping_via_ui(ev_3, "g", expect_success=False)
        self.add_mapping_via_ui(ev_4, "h", expect_success=False)

        self.assertEqual(active_preset.get_mapping(ev_1), ("a", "keyboard"))
        self.assertEqual(active_preset.get_mapping(ev_2), ("b", "keyboard"))
        self.assertEqual(active_preset.get_mapping(ev_3), ("c", "keyboard"))
        self.assertEqual(active_preset.get_mapping(ev_4), ("d", "keyboard"))

    def test_combination(self):
        # it should be possible to write a combination combination
<<<<<<< HEAD
        ev_1 = InputEvent.from_event_tuple((EV_KEY, evdev.ecodes.KEY_A, 1))
        ev_2 = InputEvent.from_event_tuple((EV_ABS, evdev.ecodes.ABS_HAT0X, 1))
        ev_3 = InputEvent.from_event_tuple((EV_KEY, evdev.ecodes.KEY_C, 1))
        ev_4 = InputEvent.from_event_tuple((EV_ABS, evdev.ecodes.ABS_HAT0X, -1))
=======
        ev_1 = InputEvent.from_tuple((EV_KEY, evdev.ecodes.KEY_A, 1))
        ev_2 = InputEvent.from_tuple((EV_ABS, evdev.ecodes.ABS_HAT0X, 1))
        ev_3 = InputEvent.from_tuple((EV_KEY, evdev.ecodes.KEY_C, 1))
        ev_4 = InputEvent.from_tuple((EV_ABS, evdev.ecodes.ABS_HAT0X, -1))
>>>>>>> b3e1e4ca
        combination_1 = EventCombination(ev_1, ev_2, ev_3)
        combination_2 = EventCombination(ev_2, ev_1, ev_3)

        # same as 1, but different D-Pad direction
        combination_3 = EventCombination(ev_1, ev_4, ev_3)
        combination_4 = EventCombination(ev_4, ev_1, ev_3)

        # same as 1, but the last combination is different
        combination_5 = EventCombination(ev_1, ev_3, ev_2)
        combination_6 = EventCombination(ev_3, ev_1, ev_2)

        self.add_mapping_via_ui(combination_1, "a")
        self.assertEqual(active_preset.get_mapping(combination_1), ("a", "keyboard"))
        self.assertEqual(active_preset.get_mapping(combination_2), ("a", "keyboard"))
        self.assertIsNone(active_preset.get_mapping(combination_3))
        self.assertIsNone(active_preset.get_mapping(combination_4))
        self.assertIsNone(active_preset.get_mapping(combination_5))
        self.assertIsNone(active_preset.get_mapping(combination_6))

        # it won't write the same combination again, even if the
        # first two events are in a different order
        self.add_mapping_via_ui(combination_2, "b", expect_success=False)
        self.assertEqual(active_preset.get_mapping(combination_1), ("a", "keyboard"))
        self.assertEqual(active_preset.get_mapping(combination_2), ("a", "keyboard"))
        self.assertIsNone(active_preset.get_mapping(combination_3))
        self.assertIsNone(active_preset.get_mapping(combination_4))
        self.assertIsNone(active_preset.get_mapping(combination_5))
        self.assertIsNone(active_preset.get_mapping(combination_6))

        self.add_mapping_via_ui(combination_3, "c")
        self.assertEqual(active_preset.get_mapping(combination_1), ("a", "keyboard"))
        self.assertEqual(active_preset.get_mapping(combination_2), ("a", "keyboard"))
        self.assertEqual(active_preset.get_mapping(combination_3), ("c", "keyboard"))
        self.assertEqual(active_preset.get_mapping(combination_4), ("c", "keyboard"))
        self.assertIsNone(active_preset.get_mapping(combination_5))
        self.assertIsNone(active_preset.get_mapping(combination_6))

        # same as with combination_2, the existing combination_3 blocks
        # combination_4 because they have the same keys and end in the
        # same key.
        self.add_mapping_via_ui(combination_4, "d", expect_success=False)
        self.assertEqual(active_preset.get_mapping(combination_1), ("a", "keyboard"))
        self.assertEqual(active_preset.get_mapping(combination_2), ("a", "keyboard"))
        self.assertEqual(active_preset.get_mapping(combination_3), ("c", "keyboard"))
        self.assertEqual(active_preset.get_mapping(combination_4), ("c", "keyboard"))
        self.assertIsNone(active_preset.get_mapping(combination_5))
        self.assertIsNone(active_preset.get_mapping(combination_6))

        self.add_mapping_via_ui(combination_5, "e")
        self.assertEqual(active_preset.get_mapping(combination_1), ("a", "keyboard"))
        self.assertEqual(active_preset.get_mapping(combination_2), ("a", "keyboard"))
        self.assertEqual(active_preset.get_mapping(combination_3), ("c", "keyboard"))
        self.assertEqual(active_preset.get_mapping(combination_4), ("c", "keyboard"))
        self.assertEqual(active_preset.get_mapping(combination_5), ("e", "keyboard"))
        self.assertEqual(active_preset.get_mapping(combination_6), ("e", "keyboard"))

        error_icon = self.user_interface.get("error_status_icon")
        warning_icon = self.user_interface.get("warning_status_icon")

        self.assertFalse(error_icon.get_visible())
        self.assertFalse(warning_icon.get_visible())

    def test_remove_selection_label(self):
        """Comprehensive test for selection_labels 2."""

        def remove(
            selection_label, code, symbol, num_selection_labels_after, target="keyboard"
        ):
            """Remove a selection_label by clicking the delete button.

            Parameters
            ----------
            selection_label : SelectionLabel
            code : int or None
                keycode of the mapping that is associated with this selection_label
            symbol : string
                ouptut of the mapping that is associated with this selection_label
            num_selection_labels_after : int
                after deleting, how many selection_labels are expected to still be there
            target :
                selected target in target_selector
            """
            self.selection_label_listbox.select_row(selection_label)

            if code is not None and symbol is not None:
                self.assertEqual(
                    active_preset.get_mapping(EventCombination([EV_KEY, code, 1])),
                    (symbol, target),
                )

            if symbol is not None:
                self.assertEqual(self.editor.get_symbol_input_text(), symbol)

            self.assertEqual(self.editor.get_target_selection(), target)

            if code is None:
                self.assertIsNone(selection_label.get_combination())
            else:
                self.assertEqual(
                    selection_label.get_combination(),
                    EventCombination([EV_KEY, code, 1]),
                )

            with PatchedConfirmDelete(self.user_interface):
                self.editor._on_delete_button_clicked()

            time.sleep(0.2)
            gtk_iteration()

            # if a reference to the selection_label is held somewhere and it is
            # accidentally used again, make sure to not provide any outdated
            # information that is supposed to be deleted
            self.assertIsNone(selection_label.get_combination())
            if code is not None:
                self.assertIsNone(
                    active_preset.get_mapping(EventCombination([EV_KEY, code, 1]))
                )

            self.assertEqual(
                len(self.get_selection_labels()),
                num_selection_labels_after,
            )

        # sleeps are added to be able to visually follow and debug the test. Add two
        # selection_labels by modifiying the one empty selection_label that exists
        selection_label_1 = self.add_mapping_via_ui(
            EventCombination([EV_KEY, 10, 1]), "a"
        )
        selection_label_2 = self.add_mapping_via_ui(
            EventCombination([EV_KEY, 11, 1]), "b"
        )

        # no empty selection_label added because one is unfinished
        time.sleep(0.2)
        gtk_iteration()
        self.assertEqual(len(self.get_selection_labels()), 3)

        self.assertEqual(
            active_preset.get_mapping(EventCombination([EV_KEY, 11, 1])),
            ("b", "keyboard"),
        )

        remove(selection_label_1, 10, "a", 2)
        remove(selection_label_2, 11, "b", 1)

        # there is no empty selection_label at the moment, so after removing that one,
        # which is the only selection_label, one empty selection_label will be there.
        # So the number of selection_labels won't change.
        remove(self.selection_label_listbox.get_children()[-1], None, None, 1)

    def test_problematic_combination(self):
        combination = EventCombination((EV_KEY, KEY_LEFTSHIFT, 1), (EV_KEY, 82, 1))
        self.add_mapping_via_ui(combination, "b")
        text = self.get_status_text()
        self.assertIn("shift", text)

        error_icon = self.user_interface.get("error_status_icon")
        warning_icon = self.user_interface.get("warning_status_icon")

        self.assertFalse(error_icon.get_visible())
        self.assertTrue(warning_icon.get_visible())

    def test_rename_and_save(self):
        self.assertEqual(self.user_interface.group.name, "Foo Device")
        self.assertFalse(global_config.is_autoloaded("Foo Device", "new preset"))

        active_preset.change(EventCombination([EV_KEY, 14, 1]), "keyboard", "a", None)
        self.assertEqual(self.user_interface.preset_name, "new preset")
        self.user_interface.save_preset()
        self.assertEqual(
            active_preset.get_mapping(EventCombination([EV_KEY, 14, 1])),
            ("a", "keyboard"),
        )
        global_config.set_autoload_preset("Foo Device", "new preset")
        self.assertTrue(global_config.is_autoloaded("Foo Device", "new preset"))

        active_preset.change(EventCombination([EV_KEY, 14, 1]), "keyboard", "b", None)
        self.user_interface.get("preset_name_input").set_text("asdf")
        self.user_interface.save_preset()
        self.user_interface.on_rename_button_clicked(None)
        self.assertEqual(self.user_interface.preset_name, "asdf")
        preset_path = f"{CONFIG_PATH}/presets/Foo Device/asdf.json"
        self.assertTrue(os.path.exists(preset_path))
        self.assertEqual(
            active_preset.get_mapping(EventCombination([EV_KEY, 14, 1])),
            ("b", "keyboard"),
        )

        # after renaming the preset it is still set to autoload
        self.assertTrue(global_config.is_autoloaded("Foo Device", "asdf"))
        # ALSO IN THE ACTUAL CONFIG FILE!
        global_config.load_config()
        self.assertTrue(global_config.is_autoloaded("Foo Device", "asdf"))

        error_icon = self.user_interface.get("error_status_icon")
        self.assertFalse(error_icon.get_visible())

        # otherwise save won't do anything
        active_preset.change(EventCombination([EV_KEY, 14, 1]), "keyboard", "c", None)
        self.assertTrue(active_preset.has_unsaved_changes())

        def save(_):
            raise PermissionError

        with patch.object(active_preset, "save", save):
            self.user_interface.save_preset()
            status = self.get_status_text()
            self.assertIn("Permission denied", status)

        with PatchedConfirmDelete(self.user_interface):
            self.user_interface.on_delete_preset_clicked(None)
            self.assertFalse(os.path.exists(preset_path))

    def test_rename_create_switch(self):
        # after renaming a preset and saving it, new presets
        # start with "new preset" again
        active_preset.change(EventCombination([EV_KEY, 14, 1]), "keyboard", "a", None)
        self.user_interface.get("preset_name_input").set_text("asdf")
        self.user_interface.save_preset()
        self.user_interface.on_rename_button_clicked(None)
        self.assertEqual(len(active_preset), 1)
        self.assertEqual(self.user_interface.preset_name, "asdf")

        self.user_interface.on_create_preset_clicked()
        self.assertEqual(self.user_interface.preset_name, "new preset")
        self.assertEqual(len(self.selection_label_listbox.get_children()), 1)
        self.assertEqual(len(active_preset), 0)
        self.user_interface.save_preset()

        # symbol and code in the gui won't be carried over after selecting a preset
        self.editor.set_combination(EventCombination([EV_KEY, 15, 1]))
        self.editor.set_symbol_input_text("b")

        # selecting the first preset again loads the saved mapping, and saves
        # the current changes in the gui
        self.user_interface.on_select_preset(FakePresetDropdown("asdf"))
        self.assertEqual(
            active_preset.get_mapping(EventCombination([EV_KEY, 14, 1])),
            ("a", "keyboard"),
        )
        self.assertEqual(len(active_preset), 1)
        self.assertEqual(len(self.selection_label_listbox.get_children()), 2)
        global_config.set_autoload_preset("Foo Device", "new preset")

        # renaming a preset to an existing name appends a number
        self.user_interface.on_select_preset(FakePresetDropdown("new preset"))
        self.user_interface.get("preset_name_input").set_text("asdf")
        self.user_interface.on_rename_button_clicked(None)
        self.assertEqual(self.user_interface.preset_name, "asdf 2")
        # and that added number is correctly used in the autoload
        # configuration as well
        self.assertTrue(global_config.is_autoloaded("Foo Device", "asdf 2"))
        self.assertEqual(
            active_preset.get_mapping(EventCombination([EV_KEY, 15, 1])),
            ("b", "keyboard"),
        )
        self.assertEqual(len(active_preset), 1)
        self.assertEqual(len(self.selection_label_listbox.get_children()), 2)

        self.assertEqual(self.user_interface.get("preset_name_input").get_text(), "")

        # renaming the current preset to itself doesn't append a number and
        # it doesn't do anything on the file system
        def _raise(*_):
            # should not get called
            raise AssertionError

        with patch.object(os, "rename", _raise):
            self.user_interface.get("preset_name_input").set_text("asdf 2")
            self.user_interface.on_rename_button_clicked(None)
            self.assertEqual(self.user_interface.preset_name, "asdf 2")

            self.user_interface.get("preset_name_input").set_text("")
            self.user_interface.on_rename_button_clicked(None)
            self.assertEqual(self.user_interface.preset_name, "asdf 2")

    def test_avoids_redundant_saves(self):
        active_preset.change(
            EventCombination([EV_KEY, 14, 1]), "keyboard", "abcd", None
        )

        active_preset.set_has_unsaved_changes(False)
        self.user_interface.save_preset()

        with open(get_preset_path("Foo Device", "new preset")) as f:
            content = f.read()
            self.assertNotIn("abcd", content)

        active_preset.set_has_unsaved_changes(True)
        self.user_interface.save_preset()

        with open(get_preset_path("Foo Device", "new preset")) as f:
            content = f.read()
            self.assertIn("abcd", content)

    def test_check_for_unknown_symbols(self):
        status = self.user_interface.get("status_bar")
        error_icon = self.user_interface.get("error_status_icon")
        warning_icon = self.user_interface.get("warning_status_icon")

        active_preset.change(EventCombination([EV_KEY, 71, 1]), "keyboard", "qux", None)
        active_preset.change(EventCombination([EV_KEY, 72, 1]), "keyboard", "foo", None)
        self.user_interface.save_preset()
        tooltip = status.get_tooltip_text().lower()
        self.assertIn("qux", tooltip)
        self.assertTrue(error_icon.get_visible())
        self.assertFalse(warning_icon.get_visible())

        # it will still save it though
        with open(get_preset_path("Foo Device", "new preset")) as f:
            content = f.read()
            self.assertIn("qux", content)
            self.assertIn("foo", content)

        active_preset.change(EventCombination([EV_KEY, 71, 1]), "keyboard", "a", None)
        self.user_interface.save_preset()
        tooltip = status.get_tooltip_text().lower()
        self.assertIn("foo", tooltip)
        self.assertTrue(error_icon.get_visible())
        self.assertFalse(warning_icon.get_visible())

        active_preset.change(EventCombination([EV_KEY, 72, 1]), "keyboard", "b", None)
        self.user_interface.save_preset()
        tooltip = status.get_tooltip_text()
        self.assertIsNone(tooltip)
        self.assertFalse(error_icon.get_visible())
        self.assertFalse(warning_icon.get_visible())

    def test_check_macro_syntax(self):
        status = self.user_interface.get("status_bar")
        error_icon = self.user_interface.get("error_status_icon")
        warning_icon = self.user_interface.get("warning_status_icon")

        active_preset.change(
            EventCombination([EV_KEY, 9, 1]), "keyboard", "k(1))", None
        )
        self.user_interface.save_preset()
        tooltip = status.get_tooltip_text().lower()
        self.assertIn("brackets", tooltip)
        self.assertTrue(error_icon.get_visible())
        self.assertFalse(warning_icon.get_visible())

        active_preset.change(EventCombination([EV_KEY, 9, 1]), "keyboard", "k(1)", None)
        self.user_interface.save_preset()
        tooltip = (status.get_tooltip_text() or "").lower()
        self.assertNotIn("brackets", tooltip)
        self.assertFalse(error_icon.get_visible())
        self.assertFalse(warning_icon.get_visible())

        self.assertEqual(
            active_preset.get_mapping(EventCombination([EV_KEY, 9, 1])),
            ("k(1)", "keyboard"),
        )

    def test_select_device_and_preset(self):
        foo_device_path = f"{CONFIG_PATH}/presets/Foo Device"
        key_10 = EventCombination([EV_KEY, 10, 1])
        key_11 = EventCombination([EV_KEY, 11, 1])

        # created on start because the first device is selected and some empty
        # preset prepared.
        self.assertTrue(os.path.exists(f"{foo_device_path}/new preset.json"))
        self.assertEqual(self.user_interface.group.name, "Foo Device")
        self.assertEqual(self.user_interface.preset_name, "new preset")
        # change it to check if the gui loads presets correctly later
        self.editor.set_combination(key_10)
        self.editor.set_symbol_input_text("a")

        # create another one
        self.user_interface.on_create_preset_clicked()
        gtk_iteration()
        self.assertTrue(os.path.exists(f"{foo_device_path}/new preset.json"))
        self.assertTrue(os.path.exists(f"{foo_device_path}/new preset 2.json"))
        self.assertEqual(self.user_interface.preset_name, "new preset 2")
        self.assertEqual(len(active_preset), 0)
        # this should not be loaded when "new preset" is selected, because it belongs
        # to "new preset 2":
        self.editor.set_combination(key_11)
        self.editor.set_symbol_input_text("a")

        # select the first one again
        self.user_interface.on_select_preset(FakePresetDropdown("new preset"))
        gtk_iteration()
        self.assertEqual(self.user_interface.preset_name, "new preset")

        self.assertEqual(len(active_preset), 1)
        self.assertEqual(active_preset.get_mapping(key_10), ("a", "keyboard"))

        self.assertListEqual(
            sorted(os.listdir(f"{foo_device_path}")),
            sorted(["new preset.json", "new preset 2.json"]),
        )

        """now try to change the name"""

        self.user_interface.get("preset_name_input").set_text("abc 123")
        gtk_iteration()
        self.assertEqual(self.user_interface.preset_name, "new preset")
        self.assertFalse(os.path.exists(f"{foo_device_path}/abc 123.json"))

        # putting new information into the editor does not lead to some weird
        # problems. when doing the rename everything will be saved and then moved
        # to the new path
        self.editor.set_combination(EventCombination([EV_KEY, 10, 1]))
        self.editor.set_symbol_input_text("1")

        self.assertEqual(self.user_interface.preset_name, "new preset")
        self.user_interface.on_rename_button_clicked(None)
        self.assertEqual(self.user_interface.preset_name, "abc 123")

        gtk_iteration()
        self.assertEqual(self.user_interface.preset_name, "abc 123")
        self.assertTrue(os.path.exists(f"{foo_device_path}/abc 123.json"))
        self.assertListEqual(
            sorted(os.listdir(os.path.join(CONFIG_PATH, "presets"))),
            sorted(["Foo Device"]),
        )
        self.assertListEqual(
            sorted(os.listdir(f"{foo_device_path}")),
            sorted(["abc 123.json", "new preset 2.json"]),
        )

    def test_copy_preset(self):
        selection_labels = self.selection_label_listbox
        self.add_mapping_via_ui(EventCombination([EV_KEY, 81, 1]), "a")
        time.sleep(0.1)
        gtk_iteration()
        self.user_interface.save_preset()
        # 2 selection_labels: the changed selection_label and an empty selection_label
        self.assertEqual(len(selection_labels.get_children()), 2)

        # should be cleared when creating a new preset
        active_preset.set("a.b", 3)
        self.assertEqual(active_preset.get("a.b"), 3)

        self.user_interface.on_create_preset_clicked()

        # the preset should be empty, only one empty selection_label present
        self.assertEqual(len(selection_labels.get_children()), 1)
        self.assertIsNone(active_preset.get("a.b"))

        # add one new selection_label again and a setting
        self.add_mapping_via_ui(EventCombination([EV_KEY, 81, 1]), "b")
        time.sleep(0.1)
        gtk_iteration()
        self.user_interface.save_preset()
        self.assertEqual(len(selection_labels.get_children()), 2)
        active_preset.set(["foo", "bar"], 2)

        # this time it should be copied
        self.user_interface.on_copy_preset_clicked()
        self.assertEqual(self.user_interface.preset_name, "new preset 2 copy")
        self.assertEqual(len(selection_labels.get_children()), 2)
        self.assertEqual(self.editor.get_symbol_input_text(), "b")
        self.assertEqual(active_preset.get(["foo", "bar"]), 2)

        # make another copy
        self.user_interface.on_copy_preset_clicked()
        self.assertEqual(self.user_interface.preset_name, "new preset 2 copy 2")
        self.assertEqual(len(selection_labels.get_children()), 2)
        self.assertEqual(self.editor.get_symbol_input_text(), "b")
        self.assertEqual(len(active_preset), 1)
        self.assertEqual(active_preset.get("foo.bar"), 2)

    def test_gamepad_config(self):
        # set some stuff in the beginning, otherwise gtk fails to
        # do handler_unblock_by_func, which makes no sense at all.
        # but it ONLY fails on right_joystick_purpose for some reason,
        # unblocking the left one works just fine. I should open a bug report
        # on gtk or something probably.
        self.user_interface.get("left_joystick_purpose").set_active_id(BUTTONS)
        self.user_interface.get("right_joystick_purpose").set_active_id(BUTTONS)
        self.user_interface.get("joystick_mouse_speed").set_value(1)
        active_preset.set_has_unsaved_changes(False)

        # select a device that is not a gamepad
        self.user_interface.on_select_device(FakeDeviceDropdown("Foo Device"))
        self.assertFalse(self.user_interface.get("gamepad_config").is_visible())
        self.assertFalse(active_preset.has_unsaved_changes())

        # select a gamepad
        self.user_interface.on_select_device(FakeDeviceDropdown("gamepad"))
        self.assertTrue(self.user_interface.get("gamepad_config").is_visible())
        self.assertFalse(active_preset.has_unsaved_changes())

        # set stuff
        gtk_iteration()
        self.user_interface.get("left_joystick_purpose").set_active_id(WHEEL)
        self.user_interface.get("right_joystick_purpose").set_active_id(WHEEL)
        joystick_mouse_speed = 5
        self.user_interface.get("joystick_mouse_speed").set_value(joystick_mouse_speed)

        # it should be stored in active_preset, which overwrites the
        # global_config
        global_config.set("gamepad.joystick.left_purpose", MOUSE)
        global_config.set("gamepad.joystick.right_purpose", MOUSE)
        global_config.set("gamepad.joystick.pointer_speed", 50)
        self.assertTrue(active_preset.has_unsaved_changes())
        left_purpose = active_preset.get("gamepad.joystick.left_purpose")
        right_purpose = active_preset.get("gamepad.joystick.right_purpose")
        pointer_speed = active_preset.get("gamepad.joystick.pointer_speed")
        self.assertEqual(left_purpose, WHEEL)
        self.assertEqual(right_purpose, WHEEL)
        self.assertEqual(pointer_speed, 2**joystick_mouse_speed)

        # select a device that is not a gamepad again
        self.user_interface.on_select_device(FakeDeviceDropdown("Foo Device"))
        self.assertFalse(self.user_interface.get("gamepad_config").is_visible())
        self.assertFalse(active_preset.has_unsaved_changes())

    def test_wont_start(self):
        error_icon = self.user_interface.get("error_status_icon")
        preset_name = "foo preset"
        group_name = "Bar Device"
        self.user_interface.preset_name = preset_name
        self.user_interface.group = groups.find(name=group_name)

        # empty

        active_preset.empty()
        self.user_interface.save_preset()
        self.user_interface.on_apply_preset_clicked(None)
        text = self.get_status_text()
        self.assertIn("add keys", text)
        self.assertTrue(error_icon.get_visible())
        self.assertNotEqual(
            self.user_interface.dbus.get_state(self.user_interface.group.key), RUNNING
        )

        # not empty, but keys are held down

        active_preset.change(EventCombination([EV_KEY, KEY_A, 1]), "keyboard", "a")
        self.user_interface.save_preset()
        send_event_to_reader(new_event(EV_KEY, KEY_A, 1))
        reader.read()
        self.assertEqual(len(reader._unreleased), 1)
        self.assertFalse(self.user_interface.unreleased_warn)
        self.user_interface.on_apply_preset_clicked(None)
        text = self.get_status_text()
        self.assertIn("release", text)
        self.assertTrue(error_icon.get_visible())
        self.assertNotEqual(
            self.user_interface.dbus.get_state(self.user_interface.group.key), RUNNING
        )
        self.assertTrue(self.user_interface.unreleased_warn)
        self.assertEqual(
            self.user_interface.get("apply_system_layout").get_opacity(), 0.4
        )

        # device grabbing fails

        def wait():
            """Wait for the injector process to finish doing stuff."""
            for _ in range(10):
                time.sleep(0.1)
                gtk_iteration()
                if "Starting" not in self.get_status_text():
                    return

        for i in range(2):
            # just pressing apply again will overwrite the previous error
            self.grab_fails = True
            self.user_interface.on_apply_preset_clicked(None)
            self.assertFalse(self.user_interface.unreleased_warn)
            text = self.get_status_text()
            # it takes a little bit of time
            self.assertIn("Starting injection", text)
            self.assertFalse(error_icon.get_visible())
            wait()
            text = self.get_status_text()
            self.assertIn("not grabbed", text)
            self.assertTrue(error_icon.get_visible())
            self.assertNotEqual(
                self.user_interface.dbus.get_state(self.user_interface.group.key),
                RUNNING,
            )

            # for the second try, release the key. that should also work
            send_event_to_reader(new_event(EV_KEY, KEY_A, 0))
            reader.read()
            self.assertEqual(len(reader._unreleased), 0)

        # this time work properly

        self.grab_fails = False
        active_preset.save(get_preset_path(group_name, preset_name))
        self.user_interface.on_apply_preset_clicked(None)
        text = self.get_status_text()
        self.assertIn("Starting injection", text)
        self.assertFalse(error_icon.get_visible())
        wait()
        text = self.get_status_text()
        self.assertIn("Applied", text)
        text = self.get_status_text()
        self.assertNotIn("CTRL + DEL", text)  # only shown if btn_left mapped
        self.assertFalse(error_icon.get_visible())
        self.assertEqual(
            self.user_interface.dbus.get_state(self.user_interface.group.key), RUNNING
        )

        # because this test managed to reproduce some minor bug:
        self.assertNotIn("mapping", active_preset._config)

    def test_wont_start_2(self):
        preset_name = "foo preset"
        group_name = "Bar Device"
        self.user_interface.preset_name = preset_name
        self.user_interface.group = groups.find(name=group_name)

        def wait():
            """Wait for the injector process to finish doing stuff."""
            for _ in range(10):
                time.sleep(0.1)
                gtk_iteration()
                if "Starting" not in self.get_status_text():
                    return

        # btn_left mapped
        active_preset.change(EventCombination(InputEvent.btn_left()), "keyboard", "a")
        self.user_interface.save_preset()

        # and combination held down
        send_event_to_reader(new_event(EV_KEY, KEY_A, 1))
        reader.read()
        self.assertEqual(len(reader._unreleased), 1)
        self.assertFalse(self.user_interface.unreleased_warn)

        # first apply, shows btn_left warning
        self.user_interface.on_apply_preset_clicked(None)
        text = self.get_status_text()
        self.assertIn("click", text)
        self.assertEqual(
            self.user_interface.dbus.get_state(self.user_interface.group.key), UNKNOWN
        )

        # second apply, shows unreleased warning
        self.user_interface.on_apply_preset_clicked(None)
        text = self.get_status_text()
        self.assertIn("release", text)
        self.assertEqual(
            self.user_interface.dbus.get_state(self.user_interface.group.key), UNKNOWN
        )

        # third apply, overwrites both warnings
        self.user_interface.on_apply_preset_clicked(None)
        wait()
        self.assertEqual(
            self.user_interface.dbus.get_state(self.user_interface.group.key), RUNNING
        )
        text = self.get_status_text()
        # because btn_left is mapped, shows help on how to stop
        # injecting via the keyboard
        self.assertIn("CTRL + DEL", text)

    def test_can_modify_mapping(self):
        preset_name = "foo preset"
        group_name = "Bar Device"
        self.user_interface.preset_name = preset_name
        self.user_interface.group = groups.find(name=group_name)

        self.assertNotEqual(
            self.user_interface.dbus.get_state(self.user_interface.group.key), RUNNING
        )
        self.user_interface.can_modify_preset()
        text = self.get_status_text()
        self.assertNotIn("Stop Injection", text)

        active_preset.change(EventCombination([EV_KEY, KEY_A, 1]), "keyboard", "b")
        active_preset.save(get_preset_path(group_name, preset_name))
        self.user_interface.on_apply_preset_clicked(None)

        # wait for the injector to start
        for _ in range(10):
            time.sleep(0.1)
            gtk_iteration()
            if "Starting" not in self.get_status_text():
                break

        self.assertEqual(
            self.user_interface.dbus.get_state(self.user_interface.group.key), RUNNING
        )

        # the preset cannot be changed anymore
        self.assertFalse(self.user_interface.can_modify_preset())

        # the toggle button should reset itself shortly
        self.user_interface.editor.get_recording_toggle().set_active(True)
        for _ in range(10):
            time.sleep(0.1)
            gtk_iteration()
            if not self.user_interface.editor.get_recording_toggle().get_active():
                break

        self.assertFalse(self.user_interface.editor.get_recording_toggle().get_active())
        text = self.get_status_text()
        self.assertIn("Stop Injection", text)

    def test_start_injecting(self):
        keycode_from = 9
        keycode_to = 200

        self.add_mapping_via_ui(EventCombination([EV_KEY, keycode_from, 1]), "a")
        system_mapping.clear()
        system_mapping._set("a", keycode_to)

        push_events(
            "Foo Device 2",
            [
                new_event(evdev.events.EV_KEY, keycode_from, 1),
                new_event(evdev.events.EV_KEY, keycode_from, 0),
            ],
        )

        # injecting for group.key will look at paths containing group.name
        active_preset.save(get_preset_path("Foo Device", "foo preset"))

        # use only the manipulated system_mapping
        if os.path.exists(os.path.join(tmp, XMODMAP_FILENAME)):
            os.remove(os.path.join(tmp, XMODMAP_FILENAME))

        # select the second Foo device
        self.user_interface.group = groups.find(key="Foo Device 2")

        with spy(self.user_interface.dbus, "set_config_dir") as spy1:
            self.user_interface.preset_name = "foo preset"

            with spy(self.user_interface.dbus, "start_injecting") as spy2:
                self.user_interface.on_apply_preset_clicked(None)
                # correctly uses group.key, not group.name
                spy2.assert_called_once_with("Foo Device 2", "foo preset")

            spy1.assert_called_once_with(get_config_path())

        # the integration tests will cause the injection to be started as
        # processes, as intended. Luckily, recv will block until the events
        # are handled and pushed.

        # Note, that appending events to pending_events won't work anymore
        # from here on because the injector processes memory cannot be
        # modified from here.

        event = uinput_write_history_pipe[0].recv()
        self.assertEqual(event.type, evdev.events.EV_KEY)
        self.assertEqual(event.code, keycode_to)
        self.assertEqual(event.value, 1)

        event = uinput_write_history_pipe[0].recv()
        self.assertEqual(event.type, evdev.events.EV_KEY)
        self.assertEqual(event.code, keycode_to)
        self.assertEqual(event.value, 0)

        # the input-remapper device will not be shown
        groups.refresh()
        self.user_interface.populate_devices()
        for entry in self.user_interface.device_store:
            # whichever attribute contains "input-remapper"
            self.assertNotIn("input-remapper", "".join(entry))

    def test_gamepad_purpose_mouse_and_button(self):
        self.user_interface.on_select_device(FakeDeviceDropdown("gamepad"))
        self.user_interface.get("right_joystick_purpose").set_active_id(MOUSE)
        self.user_interface.get("left_joystick_purpose").set_active_id(BUTTONS)
        self.user_interface.get("joystick_mouse_speed").set_value(6)
        gtk_iteration()
        speed = active_preset.get("gamepad.joystick.pointer_speed")
        active_preset.set("gamepad.joystick.non_linearity", 1)
        self.assertEqual(speed, 2 ** 6)

        # don't consume the events in the reader, they are used to test
        # the injection
        reader.terminate()
        time.sleep(0.1)

        push_events(
            "gamepad",
            [new_event(EV_ABS, ABS_RX, MIN_ABS), new_event(EV_ABS, ABS_X, MAX_ABS)]
            * 100,
        )

        active_preset.change(EventCombination([EV_ABS, ABS_X, 1]), "keyboard", "a")
        self.user_interface.save_preset()

        gtk_iteration()

        self.user_interface.on_apply_preset_clicked(None)
        time.sleep(0.3)

        history = []
        while uinput_write_history_pipe[0].poll():
            history.append(uinput_write_history_pipe[0].recv().t)

        count_mouse = history.count((EV_REL, REL_X, -speed))
        count_button = history.count((EV_KEY, KEY_A, 1))
        self.assertGreater(count_mouse, 1)
        self.assertEqual(count_button, 1)
        self.assertEqual(count_button + count_mouse, len(history))

        self.assertIn("gamepad", self.user_interface.dbus.injectors)

    def test_stop_injecting(self):
        keycode_from = 16
        keycode_to = 90

        self.add_mapping_via_ui(EventCombination([EV_KEY, keycode_from, 1]), "t")
        system_mapping.clear()
        system_mapping._set("t", keycode_to)

        # not all of those events should be processed, since that takes some
        # time due to time.sleep in the fakes and the injection is stopped.
        push_events("Bar Device", [new_event(1, keycode_from, 1)] * 100)

        active_preset.save(get_preset_path("Bar Device", "foo preset"))

        self.user_interface.group = groups.find(name="Bar Device")
        self.user_interface.preset_name = "foo preset"
        self.user_interface.on_apply_preset_clicked(None)

        pipe = uinput_write_history_pipe[0]
        # block until the first event is available, indicating that
        # the injector is ready
        write_history = [pipe.recv()]

        # stop
        self.user_interface.on_restore_defaults_clicked(None)

        # try to receive a few of the events
        time.sleep(0.2)
        while pipe.poll():
            write_history.append(pipe.recv())

        len_before = len(write_history)
        self.assertLess(len(write_history), 50)

        # since the injector should not be running anymore, no more events
        # should be received after waiting even more time
        time.sleep(0.2)
        while pipe.poll():
            write_history.append(pipe.recv())
        self.assertEqual(len(write_history), len_before)

    def test_delete_preset(self):
        self.editor.set_combination(EventCombination([EV_KEY, 71, 1]))
        self.editor.set_symbol_input_text("a")
        self.user_interface.get("preset_name_input").set_text("asdf")
        self.user_interface.on_rename_button_clicked(None)
        gtk_iteration()
        self.assertEqual(self.user_interface.preset_name, "asdf")
        self.assertEqual(len(active_preset), 1)
        self.user_interface.save_preset()
        self.assertTrue(os.path.exists(get_preset_path("Foo Device", "asdf")))

        with PatchedConfirmDelete(self.user_interface, Gtk.ResponseType.CANCEL):
            self.user_interface.on_delete_preset_clicked(None)
            self.assertTrue(os.path.exists(get_preset_path("Foo Device", "asdf")))
            self.assertEqual(self.user_interface.preset_name, "asdf")
            self.assertEqual(self.user_interface.group.name, "Foo Device")

            with PatchedConfirmDelete(self.user_interface):
                self.user_interface.on_delete_preset_clicked(None)
                self.assertFalse(os.path.exists(get_preset_path("Foo Device", "asdf")))
                self.assertEqual(self.user_interface.preset_name, "new preset")
                self.assertEqual(self.user_interface.group.name, "Foo Device")

    def test_populate_devices(self):
        preset_selection = self.user_interface.get("preset_selection")

        # create two presets
        self.user_interface.get("preset_name_input").set_text("preset 1")
        self.user_interface.on_rename_button_clicked(None)
        self.assertEqual(preset_selection.get_active_id(), "preset 1")

        # to make sure the next preset has a slightly higher timestamp
        time.sleep(0.1)
        self.user_interface.on_create_preset_clicked()
        self.user_interface.get("preset_name_input").set_text("preset 2")
        self.user_interface.on_rename_button_clicked(None)
        self.assertEqual(preset_selection.get_active_id(), "preset 2")

        # select the older one
        preset_selection.set_active_id("preset 1")
        self.assertEqual(self.user_interface.preset_name, "preset 1")

        # add a device that doesn't exist to the dropdown
        unknown_key = "key-1234"
        self.user_interface.device_store.insert(0, [unknown_key, None, "foo"])

        self.user_interface.populate_devices()
        # the newest preset should be selected
        self.assertEqual(self.user_interface.preset_name, "preset 2")

        # the list contains correct entries
        # and the non-existing entry should be removed
        entries = [tuple(entry) for entry in self.user_interface.device_store]
        keys = [entry[0] for entry in self.user_interface.device_store]
        self.assertNotIn(unknown_key, keys)
        self.assertIn("Foo Device", keys)
        self.assertIn(("Foo Device", "input-keyboard", "Foo Device"), entries)
        self.assertIn(("Foo Device 2", "input-mouse", "Foo Device 2"), entries)
        self.assertIn(("Bar Device", "input-keyboard", "Bar Device"), entries)
        self.assertIn(("gamepad", "input-gaming", "gamepad"), entries)

        # it won't crash due to "list index out of range"
        # when `types` is an empty list. Won't show an icon
        groups.find(key="Foo Device 2").types = []
        self.user_interface.populate_devices()
        self.assertIn(
            ("Foo Device 2", None, "Foo Device 2"),
            [tuple(entry) for entry in self.user_interface.device_store],
        )

    def test_shared_presets(self):
        # devices with the same name (but different key because the key is
        # unique) share the same presets.
        # Those devices would usually be of the same model of keyboard for example

        # 1. create a preset
        self.user_interface.on_select_device(FakeDeviceDropdown("Foo Device 2"))
        self.user_interface.on_create_preset_clicked()
        self.add_mapping_via_ui(EventCombination([3, 2, 1]), "qux")
        self.user_interface.get("preset_name_input").set_text("asdf")
        self.user_interface.on_rename_button_clicked(None)
        self.user_interface.save_preset()
        self.assertIn("asdf.json", os.listdir(get_preset_path("Foo Device")))

        # 2. switch to the different device, there should be no preset named asdf
        self.user_interface.on_select_device(FakeDeviceDropdown("Bar Device"))
        self.assertEqual(self.user_interface.preset_name, "new preset")
        self.assertNotIn("asdf.json", os.listdir(get_preset_path("Bar Device")))
        self.assertEqual(self.editor.get_symbol_input_text(), "")

        # 3. switch to the device with the same name as the first one
        self.user_interface.on_select_device(FakeDeviceDropdown("Foo Device"))
        # the newest preset is asdf, it should be automatically selected
        self.assertEqual(self.user_interface.preset_name, "asdf")
        self.assertEqual(self.editor.get_symbol_input_text(), "qux")

    def test_delete_last_preset(self):
        with PatchedConfirmDelete(self.user_interface):
            # add some rows
            for code in range(3):
                self.add_mapping_via_ui(EventCombination([1, code, 1]), "qux")

            self.user_interface.on_delete_preset_clicked()
            # the ui should be clear now
            self.test_gui_clean()
            device_path = f"{CONFIG_PATH}/presets/{self.user_interface.group.key}"
            self.assertTrue(os.path.exists(f"{device_path}/new preset.json"))

            self.user_interface.on_delete_preset_clicked()
            # deleting an empty preset als doesn't do weird stuff
            self.test_gui_clean()
            device_path = f"{CONFIG_PATH}/presets/{self.user_interface.group.key}"
            self.assertTrue(os.path.exists(f"{device_path}/new preset.json"))

    def test_enable_disable_symbol_input(self):
        self.editor.disable_symbol_input()
        self.assertEqual(self.get_unfiltered_symbol_input_text(), SET_KEY_FIRST)
        self.assertFalse(self.editor.get_text_input().get_sensitive())

        self.editor.enable_symbol_input()
        self.assertEqual(self.get_unfiltered_symbol_input_text(), "")
        self.assertTrue(self.editor.get_text_input().get_sensitive())

        # it wouldn't clear user input, if for whatever reason (a bug?) there is user
        # input in there when enable_symbol_input is called.
        self.editor.set_symbol_input_text("foo")
        self.editor.enable_symbol_input()
        self.assertEqual(self.get_unfiltered_symbol_input_text(), "foo")


class TestAutocompletion(GuiTestBase):
    def press_key(self, keyval):
        event = Gdk.EventKey()
        event.keyval = keyval
        self.editor.autocompletion.navigate(None, event)

    def test_autocomplete_key(self):
        self.add_mapping_via_ui(EventCombination([1, 99, 1]), "")
        source_view = self.editor.get_text_input()
        self.set_focus(source_view)

        complete_key_name = "Test_Foo_Bar"

        system_mapping.clear()
        system_mapping._set(complete_key_name, 1)

        # it can autocomplete a combination inbetween other things
        incomplete = "qux_1\n +  + qux_2"
        Gtk.TextView.do_insert_at_cursor(source_view, incomplete)
        Gtk.TextView.do_move_cursor(
            source_view,
            Gtk.MovementStep.VISUAL_POSITIONS,
            -8,
            False,
        )
        Gtk.TextView.do_insert_at_cursor(source_view, "foo")

        time.sleep(0.11)
        gtk_iteration()

        autocompletion = self.editor.autocompletion
        self.assertTrue(autocompletion.visible)

        self.press_key(Gdk.KEY_Down)
        self.press_key(Gdk.KEY_Return)

        # the first suggestion should have been selected
        modified_symbol = self.editor.get_symbol_input_text().strip()
        self.assertEqual(modified_symbol, f"qux_1\n + {complete_key_name} + qux_2")

        # try again, but a whitespace completes the word and so no autocompletion
        # should be shown
        Gtk.TextView.do_insert_at_cursor(source_view, " + foo ")

        time.sleep(0.11)
        gtk_iteration()

        self.assertFalse(autocompletion.visible)

    def test_autocomplete_function(self):
        self.add_mapping_via_ui(EventCombination([1, 99, 1]), "")
        source_view = self.editor.get_text_input()
        self.set_focus(source_view)

        incomplete = "key(KEY_A).\nepea"
        Gtk.TextView.do_insert_at_cursor(source_view, incomplete)

        time.sleep(0.11)
        gtk_iteration()

        autocompletion = self.editor.autocompletion
        self.assertTrue(autocompletion.visible)

        self.press_key(Gdk.KEY_Down)
        self.press_key(Gdk.KEY_Return)

        # the first suggestion should have been selected
        modified_symbol = self.editor.get_symbol_input_text().strip()
        self.assertEqual(modified_symbol, "key(KEY_A).\nrepeat")

    def test_close_autocompletion(self):
        self.add_mapping_via_ui(EventCombination([1, 99, 1]), "")
        source_view = self.editor.get_text_input()
        self.set_focus(source_view)

        Gtk.TextView.do_insert_at_cursor(source_view, "KEY_")

        time.sleep(0.11)
        gtk_iteration()

        autocompletion = self.editor.autocompletion
        self.assertTrue(autocompletion.visible)

        self.press_key(Gdk.KEY_Down)
        self.press_key(Gdk.KEY_Escape)

        self.assertFalse(autocompletion.visible)

        symbol = self.editor.get_symbol_input_text().strip()
        self.assertEqual(symbol, "KEY_")

    def test_writing_still_works(self):
        self.add_mapping_via_ui(EventCombination([1, 99, 1]), "")
        source_view = self.editor.get_text_input()
        self.set_focus(source_view)

        Gtk.TextView.do_insert_at_cursor(source_view, "KEY_")

        autocompletion = self.editor.autocompletion

        time.sleep(0.11)
        gtk_iteration()
        self.assertTrue(autocompletion.visible)

        # writing still works while an entry is selected
        self.press_key(Gdk.KEY_Down)

        Gtk.TextView.do_insert_at_cursor(source_view, "A")

        time.sleep(0.11)
        gtk_iteration()
        self.assertTrue(autocompletion.visible)

        Gtk.TextView.do_insert_at_cursor(source_view, "1234foobar")

        time.sleep(0.11)
        gtk_iteration()
        # no key matches this completion, so it closes again
        self.assertFalse(autocompletion.visible)

    def test_cycling(self):
        self.add_mapping_via_ui(EventCombination([1, 99, 1]), "")
        source_view = self.editor.get_text_input()
        self.set_focus(source_view)

        Gtk.TextView.do_insert_at_cursor(source_view, "KEY_")

        autocompletion = self.editor.autocompletion

        time.sleep(0.11)
        gtk_iteration()
        self.assertTrue(autocompletion.visible)

        self.assertEqual(
            autocompletion.scrolled_window.get_vadjustment().get_value(), 0
        )

        # cycle to the end of the list because there is no element higher than index 0
        self.press_key(Gdk.KEY_Up)
        self.assertGreater(
            autocompletion.scrolled_window.get_vadjustment().get_value(), 0
        )

        # go back to the start, because it can't go down further
        self.press_key(Gdk.KEY_Down)
        self.assertEqual(
            autocompletion.scrolled_window.get_vadjustment().get_value(), 0
        )


if __name__ == "__main__":
    unittest.main()<|MERGE_RESOLUTION|>--- conflicted
+++ resolved
@@ -306,15 +306,12 @@
         evdev.InputDevice.grab = grab
 
         global_config._save_config()
-<<<<<<< HEAD
-=======
 
         self.throttle()
 
         self.assertIsNotNone(self.user_interface.group)
         self.assertIsNotNone(self.user_interface.group.key)
         self.assertIsNotNone(self.user_interface.preset_name)
->>>>>>> b3e1e4ca
 
     def tearDown(self):
         clean_up_integration(self)
@@ -477,7 +474,6 @@
             gtk_iteration()
 
         time.sleep(1 / 30)  # one window iteration
-
         gtk_iteration()
 
 
@@ -702,19 +698,6 @@
 
     def test_editor_keycode_to_string(self):
         # not an integration test, but I have all the selection_label tests here already
-<<<<<<< HEAD
-        self.assertEqual(
-            EventCombination([EV_KEY, evdev.ecodes.KEY_A, 1]).beautify(), "a"
-        )
-        self.assertEqual(
-            EventCombination([EV_ABS, evdev.ecodes.ABS_HAT0X, -1]).beautify(),
-            "DPad Left",
-        )
-        self.assertEqual(
-            EventCombination([EV_ABS, evdev.ecodes.ABS_HAT0Y, -1]).beautify(), "DPad Up"
-        )
-        self.assertEqual(
-=======
         self.assertEqual(EventCombination((EV_KEY, evdev.ecodes.KEY_A, 1)).beautify(), "a")
         self.assertEqual(
             EventCombination([EV_KEY, evdev.ecodes.KEY_A, 1]).beautify(), "a"
@@ -730,7 +713,6 @@
             EventCombination([EV_ABS, evdev.ecodes.ABS_HAT0Y, -1]).beautify(), "DPad Up"
         )
         self.assertEqual(
->>>>>>> b3e1e4ca
             EventCombination([EV_KEY, evdev.ecodes.BTN_A, 1]).beautify(), "Button A"
         )
         self.assertEqual(EventCombination([EV_KEY, 1234, 1]).beautify(), "1234")
@@ -983,17 +965,10 @@
 
     def test_combination(self):
         # it should be possible to write a combination combination
-<<<<<<< HEAD
-        ev_1 = InputEvent.from_event_tuple((EV_KEY, evdev.ecodes.KEY_A, 1))
-        ev_2 = InputEvent.from_event_tuple((EV_ABS, evdev.ecodes.ABS_HAT0X, 1))
-        ev_3 = InputEvent.from_event_tuple((EV_KEY, evdev.ecodes.KEY_C, 1))
-        ev_4 = InputEvent.from_event_tuple((EV_ABS, evdev.ecodes.ABS_HAT0X, -1))
-=======
         ev_1 = InputEvent.from_tuple((EV_KEY, evdev.ecodes.KEY_A, 1))
         ev_2 = InputEvent.from_tuple((EV_ABS, evdev.ecodes.ABS_HAT0X, 1))
         ev_3 = InputEvent.from_tuple((EV_KEY, evdev.ecodes.KEY_C, 1))
         ev_4 = InputEvent.from_tuple((EV_ABS, evdev.ecodes.ABS_HAT0X, -1))
->>>>>>> b3e1e4ca
         combination_1 = EventCombination(ev_1, ev_2, ev_3)
         combination_2 = EventCombination(ev_2, ev_1, ev_3)
 
