--- conflicted
+++ resolved
@@ -39,17 +39,16 @@
     border-color: transparent;
 }
 
-<<<<<<< HEAD
 .invalid_input {
     background-color: #ea9697;
-=======
+}
+
 .transparent {
     background: transparent;
 }
 
 .code-editor-text-view > * {
     border-radius: 2px;
->>>>>>> 47bcefa7
 }
 
 .copyright {
