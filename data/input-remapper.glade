<?xml version="1.0" encoding="UTF-8"?>
<!-- Generated with glade 3.38.2 -->
<interface>
  <requires lib="gtk+" version="3.22"/>
  <requires lib="gtksourceview" version="4.0"/>
  <object class="GtkImage" id="about-icon">
    <property name="visible">True</property>
    <property name="can-focus">False</property>
    <property name="icon-name">help-about</property>
  </object>
  <object class="GtkImage" id="check-icon">
    <property name="visible">True</property>
    <property name="can-focus">False</property>
    <property name="margin-end">2</property>
    <property name="icon-name">dialog-ok</property>
  </object>
  <object class="GtkImage" id="copy-icon">
    <property name="visible">True</property>
    <property name="can-focus">False</property>
    <property name="margin-end">2</property>
    <property name="icon-name">edit-copy</property>
  </object>
  <object class="GtkImage" id="delete-icon">
    <property name="visible">True</property>
    <property name="can-focus">False</property>
    <property name="margin-end">2</property>
    <property name="icon-name">edit-delete</property>
  </object>
  <object class="GtkImage" id="delete-icon-1">
    <property name="visible">True</property>
    <property name="can-focus">False</property>
    <property name="icon-name">gtk-delete</property>
  </object>
  <object class="GtkMessageDialog" id="confirm-delete">
    <property name="can-focus">False</property>
    <property name="type-hint">dialog</property>
    <child internal-child="vbox">
      <object class="GtkBox" id="error_dialog_lkdjfa">
        <property name="can-focus">False</property>
        <property name="orientation">vertical</property>
        <property name="spacing">1</property>
        <property name="baseline-position">top</property>
        <child internal-child="action_area">
          <object class="GtkButtonBox">
            <property name="can-focus">False</property>
            <property name="homogeneous">True</property>
            <property name="layout-style">expand</property>
            <child>
              <object class="GtkButton" id="button1">
                <property name="label">Delete</property>
                <property name="use-action-appearance">False</property>
                <property name="visible">True</property>
                <property name="can-focus">True</property>
                <property name="receives-default">True</property>
                <property name="image">delete-icon-1</property>
              </object>
              <packing>
                <property name="expand">True</property>
                <property name="fill">True</property>
                <property name="position">1</property>
              </packing>
            </child>
            <child>
              <object class="GtkButton" id="button2">
                <property name="label" translatable="yes">Cancel</property>
                <property name="visible">True</property>
                <property name="can-focus">True</property>
                <property name="can-default">True</property>
                <property name="has-default">True</property>
                <property name="receives-default">True</property>
              </object>
              <packing>
                <property name="expand">True</property>
                <property name="fill">True</property>
                <property name="position">1</property>
              </packing>
            </child>
          </object>
          <packing>
            <property name="expand">True</property>
            <property name="fill">True</property>
            <property name="position">0</property>
          </packing>
        </child>
        <child>
          <object class="GtkLabel" id="confirm-delete-label">
            <property name="visible">True</property>
            <property name="can-focus">False</property>
            <property name="margin-start">50</property>
            <property name="margin-end">50</property>
            <property name="margin-top">32</property>
          </object>
          <packing>
            <property name="expand">False</property>
            <property name="fill">True</property>
            <property name="position">1</property>
          </packing>
        </child>
      </object>
    </child>
    <action-widgets>
      <action-widget response="-3">button1</action-widget>
      <action-widget response="-6">button2</action-widget>
    </action-widgets>
  </object>
  <object class="GtkImage" id="edit_icon">
    <property name="visible">True</property>
    <property name="can-focus">False</property>
    <property name="icon-name">input-keyboard</property>
  </object>
  <object class="GtkImage" id="gtk-redo-icon">
    <property name="visible">True</property>
    <property name="can-focus">False</property>
    <property name="margin-end">2</property>
    <property name="icon-name">edit-undo</property>
  </object>
  <object class="GtkImage" id="icon-delete-row">
    <property name="visible">True</property>
    <property name="can-focus">False</property>
    <property name="margin-end">2</property>
    <property name="icon-name">window-close</property>
  </object>
  <object class="GtkImage" id="image1">
    <property name="visible">True</property>
    <property name="can-focus">False</property>
    <property name="margin-end">2</property>
    <property name="icon-name">object-rotate-right</property>
  </object>
  <object class="GtkAdjustment" id="mouse_speed_adjustment">
    <property name="lower">2</property>
    <property name="upper">9</property>
    <property name="step-increment">1</property>
    <property name="page-increment">6</property>
  </object>
  <object class="GtkImage" id="new-icon">
    <property name="visible">True</property>
    <property name="can-focus">False</property>
    <property name="margin-end">2</property>
    <property name="icon-name">document-new</property>
  </object>
  <object class="GtkImage" id="save-icon">
    <property name="visible">True</property>
    <property name="can-focus">False</property>
    <property name="icon-name">document-save</property>
  </object>
  <object class="GtkWindow" id="window">
    <property name="width-request">800</property>
    <property name="can-focus">False</property>
    <property name="title" translatable="yes">Input Remapper</property>
    <property name="default-width">1000</property>
    <property name="default-height">450</property>
    <property name="icon">input-remapper.svg</property>
    <signal name="delete-event" handler="on_close" swapped="no"/>
    <signal name="key-press-event" handler="on_key_press" swapped="no"/>
    <signal name="key-release-event" handler="on_key_release" swapped="no"/>
    <child>
      <object class="GtkBox" id="vertical-wrapper">
        <property name="visible">True</property>
        <property name="can-focus">False</property>
        <property name="orientation">vertical</property>
        <child>
          <object class="GtkBox">
            <property name="visible">True</property>
            <property name="can-focus">False</property>
            <property name="orientation">vertical</property>
            <child>
              <object class="GtkMenuBar">
                <property name="height-request">18</property>
                <property name="visible">True</property>
                <property name="can-focus">False</property>
                <property name="opacity">0</property>
              </object>
              <packing>
                <property name="expand">False</property>
                <property name="fill">True</property>
                <property name="position">0</property>
              </packing>
            </child>
            <child>
              <object class="GtkBox" id="devices">
                <property name="visible">True</property>
                <property name="can-focus">False</property>
                <property name="margin-start">18</property>
                <property name="margin-end">18</property>
                <property name="margin-bottom">18</property>
                <property name="border-width">0</property>
                <property name="spacing">6</property>
                <child>
                  <object class="GtkLabel">
                    <property name="width-request">50</property>
                    <property name="visible">True</property>
                    <property name="can-focus">False</property>
                    <property name="label" translatable="yes">Device</property>
                    <property name="width-chars">13</property>
                    <property name="xalign">0</property>
                  </object>
                  <packing>
                    <property name="expand">False</property>
                    <property name="fill">True</property>
                    <property name="position">0</property>
                  </packing>
                </child>
                <child>
                  <object class="GtkComboBox" id="device_selection">
                    <property name="visible">True</property>
                    <property name="can-focus">False</property>
                    <signal name="changed" handler="on_select_device" swapped="no"/>
                  </object>
                  <packing>
                    <property name="expand">True</property>
                    <property name="fill">True</property>
                    <property name="position">1</property>
                  </packing>
                </child>
                <child>
                  <object class="GtkButton" id="apply_system_layout">
                    <property name="label" translatable="yes">Stop Injection</property>
                    <property name="visible">True</property>
                    <property name="can-focus">True</property>
                    <property name="receives-default">True</property>
                    <property name="tooltip-text" translatable="yes">Shortcut: ctrl + del
Gives your keys back their original function</property>
                    <property name="halign">end</property>
                    <property name="image">gtk-redo-icon</property>
                    <property name="always-show-image">True</property>
                    <signal name="clicked" handler="on_restore_defaults_clicked" swapped="no"/>
                  </object>
                  <packing>
                    <property name="expand">False</property>
                    <property name="fill">False</property>
                    <property name="position">2</property>
                  </packing>
                </child>
                <child>
                  <object class="GtkButton" id="about">
                    <property name="visible">True</property>
                    <property name="can-focus">True</property>
                    <property name="receives-default">True</property>
                    <property name="tooltip-text" translatable="yes">Help</property>
                    <property name="halign">end</property>
                    <property name="image">about-icon</property>
                    <property name="always-show-image">True</property>
                    <signal name="clicked" handler="on_about_clicked" swapped="no"/>
                  </object>
                  <packing>
                    <property name="expand">False</property>
                    <property name="fill">False</property>
                    <property name="position">5</property>
                  </packing>
                </child>
              </object>
              <packing>
                <property name="expand">False</property>
                <property name="fill">True</property>
                <property name="position">1</property>
              </packing>
            </child>
            <child>
              <object class="GtkSeparator">
                <property name="visible">True</property>
                <property name="can-focus">False</property>
                <style>
                  <class name="top_separator"/>
                </style>
              </object>
              <packing>
                <property name="expand">False</property>
                <property name="fill">True</property>
                <property name="position">2</property>
              </packing>
            </child>
            <style>
              <class name="primary-toolbar"/>
            </style>
          </object>
          <packing>
            <property name="expand">False</property>
            <property name="fill">True</property>
            <property name="position">0</property>
          </packing>
        </child>
        <child>
          <object class="GtkBox" id="horizontal-wrapper">
            <property name="visible">True</property>
            <property name="can-focus">False</property>
            <child>
              <object class="GtkBox">
                <property name="visible">True</property>
                <property name="can-focus">False</property>
                <property name="orientation">vertical</property>
                <child>
                  <object class="GtkBox" id="preset_settings">
                    <property name="visible">True</property>
                    <property name="can-focus">False</property>
                    <property name="border-width">18</property>
                    <property name="orientation">vertical</property>
                    <property name="spacing">6</property>
                    <child>
                      <object class="GtkBox" id="button_container">
                        <property name="visible">True</property>
                        <property name="can-focus">False</property>
                        <property name="margin-bottom">12</property>
                        <property name="spacing">6</property>
                        <property name="homogeneous">True</property>
                        <child>
                          <object class="GtkButton" id="apply_preset">
                            <property name="label" translatable="yes">Apply</property>
                            <property name="width-request">80</property>
                            <property name="visible">True</property>
                            <property name="can-focus">True</property>
                            <property name="receives-default">True</property>
                            <property name="tooltip-text" translatable="yes">Start injecting. Don't hold down any keys while the injection starts</property>
                            <property name="image">check-icon</property>
                            <property name="relief">none</property>
                            <property name="always-show-image">True</property>
                            <signal name="clicked" handler="on_apply_preset_clicked" swapped="no"/>
                          </object>
                          <packing>
                            <property name="expand">True</property>
                            <property name="fill">True</property>
                            <property name="position">0</property>
                          </packing>
                        </child>
                        <child>
                          <object class="GtkButton" id="copy_preset">
                            <property name="label" translatable="yes">Copy</property>
                            <property name="width-request">80</property>
                            <property name="visible">True</property>
                            <property name="can-focus">True</property>
                            <property name="receives-default">True</property>
                            <property name="tooltip-text" translatable="yes">Duplicate this preset</property>
                            <property name="image">copy-icon</property>
                            <property name="relief">none</property>
                            <property name="always-show-image">True</property>
                            <signal name="clicked" handler="on_copy_preset_clicked" swapped="no"/>
                          </object>
                          <packing>
                            <property name="expand">True</property>
                            <property name="fill">True</property>
                            <property name="position">1</property>
                          </packing>
                        </child>
                        <child>
                          <object class="GtkButton" id="create_preset">
                            <property name="label" translatable="yes">New</property>
                            <property name="width-request">80</property>
                            <property name="visible">True</property>
                            <property name="can-focus">True</property>
                            <property name="receives-default">True</property>
                            <property name="tooltip-text" translatable="yes">Create a new preset</property>
                            <property name="image">new-icon</property>
                            <property name="relief">none</property>
                            <property name="always-show-image">True</property>
                            <signal name="clicked" handler="on_create_preset_clicked" swapped="no"/>
                            <accelerator key="n" signal="activate" modifiers="GDK_CONTROL_MASK"/>
                          </object>
                          <packing>
                            <property name="expand">True</property>
                            <property name="fill">True</property>
                            <property name="position">2</property>
                          </packing>
                        </child>
                        <child>
                          <object class="GtkButton" id="delete_preset">
                            <property name="label" translatable="yes">Delete</property>
                            <property name="width-request">80</property>
                            <property name="visible">True</property>
                            <property name="can-focus">True</property>
                            <property name="receives-default">True</property>
                            <property name="tooltip-text" translatable="yes">Delete this preset</property>
                            <property name="image">delete-icon</property>
                            <property name="relief">none</property>
                            <property name="always-show-image">True</property>
                            <signal name="clicked" handler="on_delete_preset_clicked" swapped="no"/>
                          </object>
                          <packing>
                            <property name="expand">True</property>
                            <property name="fill">True</property>
                            <property name="position">4</property>
                          </packing>
                        </child>
                      </object>
                      <packing>
                        <property name="expand">True</property>
                        <property name="fill">True</property>
                        <property name="position">0</property>
                      </packing>
                    </child>
                    <child>
                      <object class="GtkBox" id="preset_dropdown_container">
                        <property name="visible">True</property>
                        <property name="can-focus">False</property>
                        <property name="spacing">6</property>
                        <child>
                          <object class="GtkLabel">
                            <property name="width-request">50</property>
                            <property name="visible">True</property>
                            <property name="can-focus">False</property>
                            <property name="label" translatable="yes">Preset</property>
                            <property name="width-chars">13</property>
                            <property name="xalign">0</property>
                          </object>
                          <packing>
                            <property name="expand">False</property>
                            <property name="fill">True</property>
                            <property name="position">0</property>
                          </packing>
                        </child>
                        <child>
                          <object class="GtkComboBoxText" id="preset_selection">
                            <property name="width-request">200</property>
                            <property name="visible">True</property>
                            <property name="can-focus">False</property>
                            <signal name="changed" handler="on_select_preset" swapped="no"/>
                          </object>
                          <packing>
                            <property name="expand">True</property>
                            <property name="fill">True</property>
                            <property name="position">1</property>
                          </packing>
                        </child>
                      </object>
                      <packing>
                        <property name="expand">False</property>
                        <property name="fill">True</property>
                        <property name="position">1</property>
                      </packing>
                    </child>
                    <child>
                      <object class="GtkBox" id="rename_container">
                        <property name="visible">True</property>
                        <property name="can-focus">False</property>
                        <property name="spacing">6</property>
                        <child>
                          <object class="GtkLabel">
                            <property name="visible">True</property>
                            <property name="can-focus">False</property>
                            <property name="label" translatable="yes">Rename</property>
                            <property name="width-chars">13</property>
                            <property name="xalign">0</property>
                          </object>
                          <packing>
                            <property name="expand">False</property>
                            <property name="fill">True</property>
                            <property name="position">0</property>
                          </packing>
                        </child>
                        <child>
                          <object class="GtkBox">
                            <property name="visible">True</property>
                            <property name="can-focus">False</property>
                            <child>
                              <object class="GtkEntry" id="preset_name_input">
                                <property name="visible">True</property>
                                <property name="can-focus">True</property>
                                <signal name="activate" handler="on_rename_button_clicked" swapped="no"/>
                              </object>
                              <packing>
                                <property name="expand">True</property>
                                <property name="fill">True</property>
                                <property name="position">0</property>
                              </packing>
                            </child>
                            <child>
                              <object class="GtkButton" id="rename-button">
                                <property name="visible">True</property>
                                <property name="can-focus">True</property>
                                <property name="receives-default">True</property>
                                <property name="tooltip-text" translatable="yes">Save the entered name</property>
                                <property name="margin-start">6</property>
                                <property name="image">save-icon</property>
                                <property name="relief">none</property>
                                <signal name="clicked" handler="on_rename_button_clicked" swapped="no"/>
                              </object>
                              <packing>
                                <property name="expand">False</property>
                                <property name="fill">True</property>
                                <property name="position">1</property>
                              </packing>
                            </child>
                          </object>
                          <packing>
                            <property name="expand">True</property>
                            <property name="fill">True</property>
                            <property name="position">1</property>
                          </packing>
                        </child>
                      </object>
                      <packing>
                        <property name="expand">False</property>
                        <property name="fill">True</property>
                        <property name="position">2</property>
                      </packing>
                    </child>
                    <child>
                      <object class="GtkBox">
                        <property name="visible">True</property>
                        <property name="can-focus">False</property>
                        <property name="tooltip-text" translatable="yes">To automatically apply the preset after your login or when it connects.</property>
                        <child>
                          <object class="GtkLabel">
                            <property name="visible">True</property>
                            <property name="can-focus">False</property>
                            <property name="label" translatable="yes">Autoload</property>
                            <property name="xalign">0</property>
                          </object>
                          <packing>
                            <property name="expand">True</property>
                            <property name="fill">True</property>
                            <property name="position">0</property>
                          </packing>
                        </child>
                        <child>
                          <object class="GtkSwitch" id="preset_autoload_switch">
                            <property name="visible">True</property>
                            <property name="can-focus">True</property>
                            <signal name="state-set" handler="on_autoload_switch" swapped="no"/>
                          </object>
                          <packing>
                            <property name="expand">False</property>
                            <property name="fill">True</property>
                            <property name="position">1</property>
                          </packing>
                        </child>
                      </object>
                      <packing>
                        <property name="expand">False</property>
                        <property name="fill">True</property>
                        <property name="position">3</property>
                      </packing>
                    </child>
                  </object>
                  <packing>
                    <property name="expand">False</property>
                    <property name="fill">True</property>
                    <property name="position">0</property>
                  </packing>
                </child>
                <child>
                  <object class="GtkSeparator" id="gamepad_separator">
                    <property name="visible">True</property>
                    <property name="can-focus">False</property>
                  </object>
                  <packing>
                    <property name="expand">False</property>
                    <property name="fill">True</property>
                    <property name="position">1</property>
                  </packing>
                </child>
                <child>
                  <object class="GtkBox" id="gamepad_config">
                    <property name="visible">True</property>
                    <property name="can-focus">False</property>
                    <property name="border-width">18</property>
                    <property name="orientation">vertical</property>
                    <property name="spacing">6</property>
                    <child>
                      <object class="GtkBox">
                        <property name="visible">True</property>
                        <property name="can-focus">False</property>
                        <property name="spacing">6</property>
                        <child>
                          <object class="GtkLabel">
                            <property name="visible">True</property>
                            <property name="can-focus">False</property>
                            <property name="label" translatable="yes">Left joystick</property>
                            <property name="xalign">0</property>
                          </object>
                          <packing>
                            <property name="expand">True</property>
                            <property name="fill">True</property>
                            <property name="position">0</property>
                          </packing>
                        </child>
                        <child>
                          <object class="GtkComboBoxText" id="left_joystick_purpose">
                            <property name="width-request">100</property>
                            <property name="visible">True</property>
                            <property name="can-focus">False</property>
                            <items>
                              <item id="mouse" translatable="yes">Mouse</item>
                              <item id="wheel" translatable="yes">Wheel</item>
                              <item id="buttons" translatable="yes">Buttons</item>
                              <item id="none" translatable="yes">Joystick</item>
                            </items>
                            <signal name="changed" handler="on_left_joystick_changed" swapped="no"/>
                          </object>
                          <packing>
                            <property name="expand">False</property>
                            <property name="fill">True</property>
                            <property name="position">1</property>
                          </packing>
                        </child>
                      </object>
                      <packing>
                        <property name="expand">False</property>
                        <property name="fill">True</property>
                        <property name="position">0</property>
                      </packing>
                    </child>
                    <child>
                      <object class="GtkBox">
                        <property name="visible">True</property>
                        <property name="can-focus">False</property>
                        <property name="spacing">6</property>
                        <child>
                          <object class="GtkLabel">
                            <property name="visible">True</property>
                            <property name="can-focus">False</property>
                            <property name="label" translatable="yes">Right joystick</property>
                            <property name="xalign">0</property>
                          </object>
                          <packing>
                            <property name="expand">True</property>
                            <property name="fill">True</property>
                            <property name="position">0</property>
                          </packing>
                        </child>
                        <child>
                          <object class="GtkComboBoxText" id="right_joystick_purpose">
                            <property name="width-request">100</property>
                            <property name="visible">True</property>
                            <property name="can-focus">False</property>
                            <items>
                              <item id="mouse" translatable="yes">Mouse</item>
                              <item id="wheel" translatable="yes">Wheel</item>
                              <item id="buttons" translatable="yes">Buttons</item>
                              <item id="none" translatable="yes">Joystick</item>
                            </items>
                            <signal name="changed" handler="on_right_joystick_changed" swapped="no"/>
                          </object>
                          <packing>
                            <property name="expand">False</property>
                            <property name="fill">True</property>
                            <property name="position">1</property>
                          </packing>
                        </child>
                      </object>
                      <packing>
                        <property name="expand">False</property>
                        <property name="fill">True</property>
                        <property name="position">1</property>
                      </packing>
                    </child>
                    <child>
                      <object class="GtkBox">
                        <property name="visible">True</property>
                        <property name="can-focus">False</property>
                        <property name="spacing">6</property>
                        <child>
                          <object class="GtkLabel">
                            <property name="visible">True</property>
                            <property name="can-focus">False</property>
                            <property name="label" translatable="yes">Mouse speed</property>
                            <property name="width-chars">13</property>
                            <property name="xalign">0</property>
                          </object>
                          <packing>
                            <property name="expand">False</property>
                            <property name="fill">True</property>
                            <property name="position">0</property>
                          </packing>
                        </child>
                        <child>
                          <object class="GtkScale" id="joystick_mouse_speed">
                            <property name="width-request">0</property>
                            <property name="visible">True</property>
                            <property name="can-focus">True</property>
                            <property name="adjustment">mouse_speed_adjustment</property>
                            <property name="round-digits">1</property>
                            <property name="draw-value">False</property>
                            <signal name="drag-end" handler="save_preset" swapped="no"/>
                            <signal name="value-changed" handler="on_joystick_mouse_speed_changed" swapped="no"/>
                          </object>
                          <packing>
                            <property name="expand">True</property>
                            <property name="fill">True</property>
                            <property name="position">1</property>
                          </packing>
                        </child>
                      </object>
                      <packing>
                        <property name="expand">False</property>
                        <property name="fill">True</property>
                        <property name="position">2</property>
                      </packing>
                    </child>
                  </object>
                  <packing>
                    <property name="expand">False</property>
                    <property name="fill">True</property>
                    <property name="position">2</property>
                  </packing>
                </child>
                <child>
                  <object class="GtkBox">
                    <property name="visible">True</property>
                    <property name="can-focus">False</property>
                    <property name="orientation">vertical</property>
                    <child>
                      <object class="GtkSeparator">
                        <property name="visible">True</property>
                        <property name="can-focus">False</property>
                      </object>
                      <packing>
                        <property name="expand">False</property>
                        <property name="fill">True</property>
                        <property name="position">0</property>
                      </packing>
                    </child>
                    <child>
                      <object class="GtkBox">
                        <property name="visible">True</property>
                        <property name="can-focus">False</property>
                        <child>
                          <object class="GtkImage" id="warning_status_icon">
                            <property name="can-focus">False</property>
                            <property name="margin-left">6</property>
                            <property name="margin-start">6</property>
                            <property name="icon-name">dialog-warning</property>
                          </object>
                          <packing>
                            <property name="expand">False</property>
                            <property name="fill">True</property>
                            <property name="position">0</property>
                          </packing>
                        </child>
                        <child>
                          <object class="GtkImage" id="error_status_icon">
                            <property name="can-focus">False</property>
                            <property name="margin-start">6</property>
                            <property name="icon-name">dialog-error</property>
                          </object>
                          <packing>
                            <property name="expand">False</property>
                            <property name="fill">True</property>
                            <property name="position">1</property>
                          </packing>
                        </child>
                        <child>
                          <object class="GtkStatusbar" id="status_bar">
                            <property name="visible">True</property>
                            <property name="can-focus">False</property>
                            <property name="margin-start">7</property>
                            <property name="margin-end">7</property>
                            <property name="margin-top">6</property>
                            <property name="margin-bottom">6</property>
                            <property name="orientation">vertical</property>
                            <style>
                              <class name="status_bar"/>
                            </style>
                          </object>
                          <packing>
                            <property name="expand">True</property>
                            <property name="fill">True</property>
                            <property name="position">2</property>
                          </packing>
                        </child>
                      </object>
                      <packing>
                        <property name="expand">False</property>
                        <property name="fill">True</property>
                        <property name="position">1</property>
                      </packing>
                    </child>
                  </object>
                  <packing>
                    <property name="expand">False</property>
                    <property name="fill">True</property>
                    <property name="pack-type">end</property>
                    <property name="position">4</property>
                  </packing>
                </child>
              </object>
              <packing>
                <property name="expand">False</property>
                <property name="fill">True</property>
                <property name="position">0</property>
              </packing>
            </child>
            <child>
              <object class="GtkSeparator">
                <property name="visible">True</property>
                <property name="can-focus">False</property>
              </object>
              <packing>
                <property name="expand">False</property>
                <property name="fill">True</property>
                <property name="position">1</property>
              </packing>
            </child>
            <child>
              <object class="GtkBox">
                <property name="width-request">250</property>
                <property name="visible">True</property>
                <property name="can-focus">False</property>
                <property name="orientation">vertical</property>
                <child>
                  <object class="GtkBox" id="editor">
                    <property name="visible">True</property>
                    <property name="can-focus">False</property>
                    <child>
                      <object class="GtkScrolledWindow">
                        <property name="width-request">160</property>
                        <property name="visible">True</property>
                        <property name="can-focus">True</property>
                        <child>
                          <object class="GtkViewport">
                            <property name="visible">True</property>
                            <property name="can-focus">False</property>
                            <property name="shadow-type">none</property>
                            <child>
                              <object class="GtkListBox" id="selection_label_listbox">
                                <property name="visible">True</property>
                                <property name="can-focus">False</property>
                                <property name="selection-mode">browse</property>
                                <style>
                                  <class name="editor-key-list"/>
                                </style>
                              </object>
                            </child>
                          </object>
                        </child>
                      </object>
                      <packing>
                        <property name="expand">False</property>
                        <property name="fill">True</property>
                        <property name="position">0</property>
                      </packing>
                    </child>
                    <child>
<<<<<<< HEAD
                      <object class="GtkLabel">
                        <property name="width-request">100</property>
                        <property name="visible">True</property>
                        <property name="can-focus">False</property>
                        <property name="label" translatable="yes">Target</property>
                      </object>
                      <packing>
                        <property name="expand">False</property>
                        <property name="fill">True</property>
                        <property name="position">1</property>
                      </packing>
                    </child>
                    <child>
                      <object class="GtkLabel">
                        <property name="visible">True</property>
                        <property name="can-focus">False</property>
                        <property name="margin-top">5</property>
                        <property name="margin-bottom">5</property>
                        <property name="label" translatable="yes">Mapping</property>
                      </object>
                      <packing>
                        <property name="expand">True</property>
                        <property name="fill">True</property>
                        <property name="position">2</property>
                      </packing>
                    </child>
                    <child>
                      <object class="GtkLabel">
                        <property name="width-request">50</property>
=======
                      <object class="GtkSeparator">
>>>>>>> 47bcefa7
                        <property name="visible">True</property>
                        <property name="can-focus">False</property>
                      </object>
                      <packing>
                        <property name="expand">False</property>
                        <property name="fill">True</property>
<<<<<<< HEAD
                        <property name="position">3</property>
=======
                        <property name="position">1</property>
>>>>>>> 47bcefa7
                      </packing>
                    </child>
                    <child>
                      <object class="GtkBox">
                        <property name="visible">True</property>
                        <property name="can-focus">False</property>
                        <property name="margin-start">18</property>
                        <property name="margin-end">18</property>
                        <property name="margin-top">18</property>
                        <property name="margin-bottom">18</property>
                        <property name="orientation">vertical</property>
                        <property name="spacing">18</property>
                        <child>
                          <object class="GtkBox" id="editor-controls">
                            <property name="visible">True</property>
                            <property name="can-focus">False</property>
                            <property name="spacing">12</property>
                            <child>
                              <object class="GtkToggleButton" id="key_recording_toggle">
                                <property name="label" translatable="yes">Change Key</property>
                                <property name="width-request">100</property>
                                <property name="visible">True</property>
                                <property name="can-focus">True</property>
                                <property name="receives-default">True</property>
                                <property name="tooltip-text" translatable="yes">Record a button of your device that should be remapped</property>
                                <property name="image">image1</property>
                                <property name="relief">none</property>
                                <property name="always-show-image">True</property>
                              </object>
                              <packing>
                                <property name="expand">False</property>
                                <property name="fill">True</property>
                                <property name="position">0</property>
                              </packing>
                            </child>
                            <child>
                              <object class="GtkLabel">
                                <property name="visible">True</property>
                                <property name="can-focus">False</property>
                              </object>
                              <packing>
                                <property name="expand">True</property>
                                <property name="fill">True</property>
                                <property name="position">1</property>
                              </packing>
                            </child>
                            <child>
                              <object class="GtkButton" id="delete-mapping">
                                <property name="label" translatable="yes">Delete</property>
                                <property name="width-request">80</property>
                                <property name="visible">True</property>
                                <property name="can-focus">True</property>
                                <property name="receives-default">True</property>
                                <property name="tooltip-text" translatable="yes">Delete this entry</property>
                                <property name="image">icon-delete-row</property>
                                <property name="relief">none</property>
                                <property name="always-show-image">True</property>
                                <style>
                                  <class name="delete-mapping-button"/>
                                </style>
                              </object>
                              <packing>
                                <property name="expand">False</property>
                                <property name="fill">True</property>
                                <property name="position">2</property>
                              </packing>
                            </child>
                          </object>
                          <packing>
                            <property name="expand">False</property>
                            <property name="fill">True</property>
                            <property name="position">0</property>
                          </packing>
                        </child>
                        <child>
                          <object class="GtkScrolledWindow" id="code_editor_container">
                            <property name="visible">True</property>
                            <property name="can-focus">True</property>
                            <child>
                              <object class="GtkSourceView" id="code_editor">
                                <property name="visible">True</property>
                                <property name="can-focus">True</property>
                                <property name="valign">start</property>
                                <property name="resize-mode">immediate</property>
                                <property name="wrap-mode">word</property>
                                <property name="left-margin">10</property>
                                <property name="right-margin">10</property>
                                <property name="top-margin">10</property>
                                <property name="bottom-margin">10</property>
                                <property name="monospace">True</property>
                                <property name="tab-width">2</property>
                                <property name="auto-indent">True</property>
                                <style>
                                  <class name="code-editor-text-view"/>
                                </style>
                              </object>
                            </child>
                          </object>
                          <packing>
                            <property name="expand">True</property>
                            <property name="fill">True</property>
                            <property name="position">1</property>
                          </packing>
                        </child>
                      </object>
                      <packing>
                        <property name="expand">True</property>
                        <property name="fill">True</property>
                        <property name="position">2</property>
                      </packing>
                    </child>
                  </object>
                  <packing>
                    <property name="expand">True</property>
                    <property name="fill">True</property>
                    <property name="position">0</property>
                  </packing>
                </child>
              </object>
              <packing>
                <property name="expand">True</property>
                <property name="fill">True</property>
                <property name="position">2</property>
              </packing>
            </child>
          </object>
          <packing>
            <property name="expand">True</property>
            <property name="fill">True</property>
            <property name="position">2</property>
          </packing>
        </child>
      </object>
    </child>
  </object>
  <object class="GtkWindow" id="about-dialog">
    <property name="can-focus">False</property>
    <property name="modal">True</property>
    <property name="icon">input-remapper.svg</property>
    <property name="type-hint">dialog</property>
    <property name="urgency-hint">True</property>
    <property name="transient-for">window</property>
    <property name="attached-to">window</property>
    <signal name="key-press-event" handler="on_about_key_press" swapped="no"/>
    <child>
      <object class="GtkStack" id="stack1">
        <property name="visible">True</property>
        <property name="can-focus">False</property>
        <child>
          <object class="GtkBox">
            <property name="visible">True</property>
            <property name="can-focus">False</property>
            <property name="valign">center</property>
            <property name="margin-top">18</property>
            <property name="margin-bottom">18</property>
            <property name="orientation">vertical</property>
            <property name="spacing">18</property>
            <child>
              <object class="GtkImage">
                <property name="visible">True</property>
                <property name="can-focus">False</property>
                <property name="pixbuf">input-remapper-large.png</property>
              </object>
              <packing>
                <property name="expand">False</property>
                <property name="fill">True</property>
                <property name="position">0</property>
              </packing>
            </child>
            <child>
              <object class="GtkLabel" id="version-label">
                <property name="visible">True</property>
                <property name="can-focus">False</property>
                <property name="label" translatable="yes">Version unknown</property>
                <property name="justify">center</property>
              </object>
              <packing>
                <property name="expand">False</property>
                <property name="fill">True</property>
                <property name="position">1</property>
              </packing>
            </child>
            <child>
              <object class="GtkLabel" id="about-label1">
                <property name="visible">True</property>
                <property name="can-focus">True</property>
                <property name="margin-left">6</property>
                <property name="margin-right">6</property>
                <property name="margin-start">6</property>
                <property name="margin-end">6</property>
                <property name="label" translatable="yes">You can find more information and report bugs at
&lt;a href="https://github.com/sezanzeb/input-remapper"&gt;https://github.com/sezanzeb/input-remapper&lt;/a&gt;</property>
                <property name="use-markup">True</property>
                <property name="justify">center</property>
              </object>
              <packing>
                <property name="expand">False</property>
                <property name="fill">True</property>
                <property name="position">2</property>
              </packing>
            </child>
            <child>
              <object class="GtkLabel" id="about-label">
                <property name="visible">True</property>
                <property name="can-focus">True</property>
                <property name="opacity">0.5</property>
                <property name="margin-left">6</property>
                <property name="margin-right">6</property>
                <property name="margin-start">6</property>
                <property name="margin-end">6</property>
                <property name="label" translatable="yes">© 2021 Sezanzeb proxima@sezanzeb.de
This program comes with absolutely no warranty.
See the &lt;a href="https://www.gnu.org/licenses/gpl-3.0.html"&gt;GNU General Public License, version 3 or later&lt;/a&gt; for details.</property>
                <property name="use-markup">True</property>
                <property name="justify">center</property>
                <style>
                  <class name="copyright"/>
                </style>
              </object>
              <packing>
                <property name="expand">False</property>
                <property name="fill">True</property>
                <property name="position">3</property>
              </packing>
            </child>
          </object>
          <packing>
            <property name="name">About</property>
            <property name="title" translatable="yes">About</property>
          </packing>
        </child>
        <child>
          <object class="GtkScrolledWindow">
            <property name="width-request">500</property>
            <property name="height-request">300</property>
            <property name="visible">True</property>
            <property name="can-focus">True</property>
            <child>
              <object class="GtkViewport">
                <property name="visible">True</property>
                <property name="can-focus">False</property>
                <child>
                  <object class="GtkBox">
                    <property name="visible">True</property>
                    <property name="can-focus">False</property>
                    <property name="margin-left">5</property>
                    <property name="margin-right">5</property>
                    <property name="margin-start">5</property>
                    <property name="margin-end">5</property>
                    <property name="border-width">6</property>
                    <property name="orientation">vertical</property>
                    <property name="spacing">6</property>
                    <child>
                      <object class="GtkLabel">
                        <property name="visible">True</property>
                        <property name="can-focus">False</property>
                        <property name="label" translatable="yes">See &lt;a href="https://github.com/sezanzeb/input-remapper/blob/HEAD/readme/usage.md"&gt;usage.md&lt;/a&gt; online on github for comprehensive information.

A "key + key + ... + key" syntax can be used to trigger key combinations. For example "Control_L + a".

Writing "disable" as a mapping disables a key.

Macros allow multiple characters to be written with a single key-press. Information about programming them is available online on github. See &lt;a href="https://github.com/sezanzeb/input-remapper/blob/HEAD/readme/macros.md"&gt;macros.md&lt;/a&gt; and &lt;a href="https://github.com/sezanzeb/input-remapper/blob/HEAD/readme/examples.md"&gt;examples.md&lt;/a&gt;</property>
                        <property name="use-markup">True</property>
                        <property name="wrap">True</property>
                        <property name="xalign">0</property>
                      </object>
                      <packing>
                        <property name="expand">False</property>
                        <property name="fill">True</property>
                        <property name="position">0</property>
                      </packing>
                    </child>
                  </object>
                </child>
              </object>
            </child>
          </object>
          <packing>
            <property name="name">Usage</property>
            <property name="title" translatable="yes">Usage</property>
            <property name="position">1</property>
          </packing>
        </child>
        <child>
          <object class="GtkBox">
            <property name="visible">True</property>
            <property name="can-focus">False</property>
            <property name="margin-left">5</property>
            <property name="margin-right">5</property>
            <property name="margin-start">5</property>
            <property name="margin-end">5</property>
            <property name="border-width">6</property>
            <property name="orientation">vertical</property>
            <property name="spacing">6</property>
            <child>
              <object class="GtkLabel">
                <property name="visible">True</property>
                <property name="can-focus">False</property>
                <property name="label" translatable="yes">Shortcuts only work while keys are not being recorded and the gui is in focus.</property>
                <property name="wrap">True</property>
                <property name="xalign">0</property>
              </object>
              <packing>
                <property name="expand">False</property>
                <property name="fill">True</property>
                <property name="position">0</property>
              </packing>
            </child>
            <child>
              <!-- n-columns=2 n-rows=3 -->
              <object class="GtkGrid">
                <property name="visible">True</property>
                <property name="can-focus">False</property>
                <property name="column-spacing">18</property>
                <child>
                  <object class="GtkLabel">
                    <property name="visible">True</property>
                    <property name="can-focus">False</property>
                    <property name="label" translatable="yes">ctrl + del</property>
                    <property name="xalign">0</property>
                  </object>
                  <packing>
                    <property name="left-attach">0</property>
                    <property name="top-attach">0</property>
                  </packing>
                </child>
                <child>
                  <object class="GtkLabel">
                    <property name="visible">True</property>
                    <property name="can-focus">False</property>
                    <property name="label" translatable="yes">closes the application</property>
                    <property name="xalign">0</property>
                  </object>
                  <packing>
                    <property name="left-attach">1</property>
                    <property name="top-attach">1</property>
                  </packing>
                </child>
                <child>
                  <object class="GtkLabel">
                    <property name="visible">True</property>
                    <property name="can-focus">False</property>
                    <property name="label" translatable="yes">ctrl + q</property>
                    <property name="xalign">0</property>
                  </object>
                  <packing>
                    <property name="left-attach">0</property>
                    <property name="top-attach">1</property>
                  </packing>
                </child>
                <child>
                  <object class="GtkLabel">
                    <property name="visible">True</property>
                    <property name="can-focus">False</property>
                    <property name="label" translatable="yes">ctrl + r</property>
                    <property name="xalign">0</property>
                  </object>
                  <packing>
                    <property name="left-attach">0</property>
                    <property name="top-attach">2</property>
                  </packing>
                </child>
                <child>
                  <object class="GtkLabel">
                    <property name="visible">True</property>
                    <property name="can-focus">False</property>
                    <property name="label" translatable="yes">refreshes the device list</property>
                    <property name="xalign">0</property>
                  </object>
                  <packing>
                    <property name="left-attach">1</property>
                    <property name="top-attach">2</property>
                  </packing>
                </child>
                <child>
                  <object class="GtkLabel">
                    <property name="visible">True</property>
                    <property name="can-focus">False</property>
                    <property name="label" translatable="yes">stops the injection</property>
                    <property name="xalign">0</property>
                  </object>
                  <packing>
                    <property name="left-attach">1</property>
                    <property name="top-attach">0</property>
                  </packing>
                </child>
              </object>
              <packing>
                <property name="expand">False</property>
                <property name="fill">False</property>
                <property name="position">3</property>
              </packing>
            </child>
          </object>
          <packing>
            <property name="name">Shortcuts</property>
            <property name="title" translatable="yes">Shortcuts</property>
            <property name="position">2</property>
          </packing>
        </child>
      </object>
    </child>
    <child type="titlebar">
      <object class="GtkHeaderBar">
        <property name="visible">True</property>
        <property name="can-focus">False</property>
        <property name="show-close-button">True</property>
        <child type="title">
          <object class="GtkStackSwitcher">
            <property name="visible">True</property>
            <property name="can-focus">False</property>
            <property name="stack">stack1</property>
          </object>
        </child>
        <child>
          <placeholder/>
        </child>
      </object>
    </child>
  </object>
</interface><|MERGE_RESOLUTION|>--- conflicted
+++ resolved
@@ -829,50 +829,14 @@
                       </packing>
                     </child>
                     <child>
-<<<<<<< HEAD
-                      <object class="GtkLabel">
-                        <property name="width-request">100</property>
-                        <property name="visible">True</property>
-                        <property name="can-focus">False</property>
-                        <property name="label" translatable="yes">Target</property>
-                      </object>
-                      <packing>
-                        <property name="expand">False</property>
-                        <property name="fill">True</property>
-                        <property name="position">1</property>
-                      </packing>
-                    </child>
-                    <child>
-                      <object class="GtkLabel">
-                        <property name="visible">True</property>
-                        <property name="can-focus">False</property>
-                        <property name="margin-top">5</property>
-                        <property name="margin-bottom">5</property>
-                        <property name="label" translatable="yes">Mapping</property>
-                      </object>
-                      <packing>
-                        <property name="expand">True</property>
-                        <property name="fill">True</property>
-                        <property name="position">2</property>
-                      </packing>
-                    </child>
-                    <child>
-                      <object class="GtkLabel">
-                        <property name="width-request">50</property>
-=======
                       <object class="GtkSeparator">
->>>>>>> 47bcefa7
                         <property name="visible">True</property>
                         <property name="can-focus">False</property>
                       </object>
                       <packing>
                         <property name="expand">False</property>
                         <property name="fill">True</property>
-<<<<<<< HEAD
-                        <property name="position">3</property>
-=======
                         <property name="position">1</property>
->>>>>>> 47bcefa7
                       </packing>
                     </child>
                     <child>
