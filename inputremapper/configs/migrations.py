--- conflicted
+++ resolved
@@ -22,6 +22,7 @@
 """Migration functions"""
 
 import os
+import re
 import json
 import copy
 import shutil
@@ -174,20 +175,11 @@
     capabilities = {EV_KEY: set(), EV_REL: set()}
 
     if is_this_a_macro(symbol):
-<<<<<<< HEAD
-        try:
-            capabilities = parse(symbol).get_capabilities()
-        except MacroParsingError:
-            pass
-    else:
-        capabilities[EV_KEY] = {system_mapping.get(symbol)}
-=======
         # deprecated mechanic, cannot figure this out anymore
         # capabilities = parse(symbol).get_capabilities()
         return None
 
     capabilities[EV_KEY] = {system_mapping.get(symbol)}
->>>>>>> 6afa92b8
 
     if len(capabilities[EV_REL]) > 0:
         return "mouse"
