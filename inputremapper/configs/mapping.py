#!/usr/bin/python3
# -*- coding: utf-8 -*-
# input-remapper - GUI for device specific keyboard mappings
# Copyright (C) 2022 sezanzeb <proxima@sezanzeb.de>
#
# This file is part of input-remapper.
#
# input-remapper is free software: you can redistribute it and/or modify
# it under the terms of the GNU General Public License as published by
# the Free Software Foundation, either version 3 of the License, or
# (at your option) any later version.
#
# input-remapper is distributed in the hope that it will be useful,
# but WITHOUT ANY WARRANTY; without even the implied warranty of
# MERCHANTABILITY or FITNESS FOR A PARTICULAR PURPOSE.  See the
# GNU General Public License for more details.
#
# You should have received a copy of the GNU General Public License
# along with input-remapper.  If not, see <https://www.gnu.org/licenses/>.
from __future__ import annotations

import enum
from typing import Optional, Callable, Tuple, TypeVar, Literal, Union

import pkg_resources
<<<<<<< HEAD
from evdev.ecodes import (
    EV_KEY,
    EV_ABS,
    EV_REL,
    REL_WHEEL,
    REL_HWHEEL,
    REL_HWHEEL_HI_RES,
    REL_WHEEL_HI_RES,
)
=======
import evdev
from evdev.ecodes import bytype, EV_KEY, EV_ABS, EV_REL
>>>>>>> 0a39a099
from pydantic import (
    BaseModel,
    PositiveInt,
    confloat,
    conint,
    root_validator,
    validator,
    ValidationError,
    PositiveFloat,
    VERSION,
    BaseConfig,
)

from inputremapper.configs.system_mapping import system_mapping, DISABLE_NAME
from inputremapper.event_combination import EventCombination
from inputremapper.exceptions import MacroParsingError
from inputremapper.gui.messages.message_types import MessageType
from inputremapper.gui.gettext import _
from inputremapper.injection.macros.parse import is_this_a_macro, parse
from inputremapper.input_event import InputEvent, EventActions, USE_AS_ANALOG_VALUE

# TODO: remove pydantic VERSION check as soon as we no longer support
#  Ubuntu 20.04 and with it the ancient pydantic 1.2

needs_workaround = pkg_resources.parse_version(
    str(VERSION)
) < pkg_resources.parse_version("1.7.1")


EMPTY_MAPPING_NAME = _("Empty Mapping")


class KnownUinput(str, enum.Enum):
    keyboard = "keyboard"
    mouse = "mouse"
    gamepad = "gamepad"
    keyboard_mouse = "keyboard + mouse"


CombinationChangedCallback = Optional[
    Callable[[EventCombination, EventCombination], None]
]
MappingModel = TypeVar("MappingModel", bound="Mapping")


class Cfg(BaseConfig):
    validate_assignment = True
    use_enum_values = True
    underscore_attrs_are_private = True
    json_encoders = {EventCombination: lambda v: v.json_key()}


class ImmutableCfg(Cfg):
    allow_mutation = False


class UIMapping(BaseModel):
    """Holds all the data for mapping an input action to an output action.

    This mapping does not validate the structure of the mapping or macros, only basic
    values. It is meant to be used in the GUI where invalid mappings are expected.
    """

    if needs_workaround:
        __slots__ = ("_combination_changed",)

    # Required attributes
    # The InputEvent or InputEvent combination which is mapped
    event_combination: EventCombination = EventCombination.empty_combination()
    # The UInput to which the mapped event will be sent
    target_uinput: Optional[Union[str, KnownUinput]] = None

    # Either `output_symbol` or `output_type` and `output_code` is required
    output_symbol: Optional[str] = None  # The symbol or macro string if applicable
    output_type: Optional[int] = None  # The event type of the mapped event
    output_code: Optional[int] = None  # The event code of the mapped event

    name: Optional[str] = None
    mapping_type: Optional[Literal["key_macro", "analog"]] = None

    # if release events will be sent to the forwarded device as soon as a combination
    # triggers see also #229
    release_combination_keys: bool = True

    # macro settings
    macro_key_sleep_ms: conint(ge=0) = 0  # type: ignore

    # Optional attributes for mapping Axis to Axis
    # The deadzone of the input axis
    deadzone: confloat(ge=0, le=1) = 0.1  # type: ignore
    gain: float = 1.0  # The scale factor for the transformation
    # The expo factor for the transformation
    expo: confloat(ge=-1, le=1) = 0  # type: ignore

    # when mapping to relative axis

    # frequency in Hz for REL_X/Y event generation
    rel_xy_rate: PositiveInt = 60
    # frequency in Hz for REL_WHEEL and REL_WHEEL_HI_RES event generation
    rel_wheel_rate: PositiveInt = 60

    # the base speed of the relative axis, compounds with the gain.
    # values are observed normal output values in evtest
    rel_xy_speed: PositiveInt = 30
    rel_wheel_speed: PositiveInt = 1
    rel_wheel_hi_res_speed: PositiveInt = 120

    # when mapping from a relative axis:
    # the absolute value at which a EV_REL axis is considered at its maximum.
    # values are from evtest when moving the input quickly
    rel_xy_max_input: PositiveInt = 100
    rel_wheel_max_input: PositiveInt = 3
    rel_wheel_hi_res_max_input: PositiveInt = 360

    # the time until a relative axis is considered stationary if no new events arrive
    release_timeout: PositiveFloat = 0.05
    # don't release immediately when a relative axis drops below the speed threshold
    # instead wait until it dropped for loger than release_timeout below the threshold
    force_release_timeout: bool = False

    # callback which gets called if the event_combination is updated
    if not needs_workaround:
        _combination_changed: CombinationChangedCallback = None

    # use type: ignore, looks like a mypy bug related to:
    # https://github.com/samuelcolvin/pydantic/issues/2949
    def __init__(self, **kwargs):  # type: ignore
        super().__init__(**kwargs)
        if needs_workaround:
            object.__setattr__(self, "_combination_changed", None)

    def __setattr__(self, key, value):
        """Call the combination changed callback
        if we are about to update the event_combination
        """
        if key != "event_combination" or self._combination_changed is None:
            if key == "_combination_changed" and needs_workaround:
                object.__setattr__(self, "_combination_changed", value)
                return
            super(UIMapping, self).__setattr__(key, value)
            return

        # the new combination is not yet validated
        try:
            new_combi = EventCombination.validate(value)
        except ValueError:
            raise ValidationError(
                f"failed to Validate {value} as EventCombination", UIMapping
            )

        if new_combi == self.event_combination:
            return

        # raises a keyError if the combination or a permutation is already mapped
        self._combination_changed(new_combi, self.event_combination)
        super(UIMapping, self).__setattr__(key, value)

    def __str__(self):
        return str(
            self.dict(
                exclude_defaults=True, include={"event_combination", "target_uinput"}
            )
        )

    if needs_workaround:
        # https://github.com/samuelcolvin/pydantic/issues/1383
        def copy(self: MappingModel, *args, **kwargs) -> MappingModel:
            kwargs["deep"] = True
            copy = super(UIMapping, self).copy(*args, **kwargs)
            object.__setattr__(copy, "_combination_changed", self._combination_changed)
            return copy

    def format_name(self) -> str:
        """Get the custom-name or a readable representation of the combination."""
        if self.name:
            return self.name

        if (
            self.event_combination == EventCombination.empty_combination()
            or self.event_combination is None
        ):
            return EMPTY_MAPPING_NAME

        return self.event_combination.beautify()

    def has_input_defined(self) -> bool:
        """Whether this mapping defines an event-input."""
        return self.event_combination != EventCombination.empty_combination()

    def is_axis_mapping(self) -> bool:
        """whether this mapping specifies an output axis"""
        return self.output_type == EV_ABS or self.output_type == EV_REL

    def find_analog_input_event(
        self, type_: Optional[int] = None
    ) -> Optional[InputEvent]:
        """Return the first event that is configured with "Use as analog"."""
        for event in self.event_combination:
            if event.value == USE_AS_ANALOG_VALUE:
                if type_ is not None and event.type != type_:
                    continue

                return event

        return None

    def is_wheel_output(self) -> bool:
        return self.output_code in (
            REL_WHEEL,
            REL_HWHEEL,
        )

    def is_high_res_wheel_output(self) -> bool:
        return self.output_code in (
            REL_WHEEL_HI_RES,
            REL_HWHEEL_HI_RES,
        )

    def set_combination_changed_callback(self, callback: CombinationChangedCallback):
        self._combination_changed = callback

    def remove_combination_changed_callback(self):
        self._combination_changed = None

    def get_output_type_code(self) -> Optional[Tuple[int, int]]:
        """Returns the output_type and output_code if set,
        otherwise looks the output_symbol up in the system_mapping
        return None for unknown symbols and macros
        """
        if self.output_code and self.output_type:
            return self.output_type, self.output_code
        if not is_this_a_macro(self.output_symbol):
            return EV_KEY, system_mapping.get(self.output_symbol)
        return None

    def get_output_name_constant(self) -> bool:
        """Get the evdev name costant for the output."""
        return evdev.ecodes.bytype[self.output_type][self.output_code]

    def is_valid(self) -> bool:
        """If the mapping is valid."""
        return not self.get_error()

    def get_error(self) -> Optional[ValidationError]:
        """The validation error or None."""
        try:
            Mapping(**self.dict())
        except ValidationError as e:
            return e
        return None

    def get_bus_message(self) -> MappingData:
        """return an immutable copy for use in the message broker"""
        return MappingData(**self.dict())

    @root_validator
    def validate_mapping_type(cls, values):
        """overrides the mapping type if the output mapping type is obvious"""
        output_type = values.get("output_type")
        output_code = values.get("output_code")
        output_symbol = values.get("output_symbol")

        if output_type is not None and output_code is not None and not output_symbol:
            values["mapping_type"] = "analog"

        if output_type is None and output_code is None and output_symbol:
            values["mapping_type"] = "key_macro"

        return values

    Config = Cfg


class Mapping(UIMapping):
    """Holds all the data for mapping an input action to an output action.

    This implements the missing validations from UIMapping.
    """

    # Override Required attributes to enforce they are set
    event_combination: EventCombination
    target_uinput: KnownUinput

    def is_valid(self) -> bool:
        """If the mapping is valid."""
        return True

    @validator("output_symbol", pre=True)
    def validate_symbol(cls, symbol):
        if not symbol:
            return None

        if is_this_a_macro(symbol):
            try:
                parse(symbol, verbose=False)  # raises MacroParsingError
                return symbol
            except MacroParsingError as e:
                raise ValueError(
                    e
                )  # pydantic only catches ValueError, TypeError, and AssertionError

        if system_mapping.get(symbol) is not None:
            return symbol
        raise ValueError(
            f'the output_symbol "{symbol}" is not a macro and not a valid keycode-name'
        )

    @validator("event_combination")
    def only_one_analog_input(cls, combination) -> EventCombination:
        """Check that the event_combination specifies a maximum of one
        analog to analog mapping
        """

        # any event with a value of 0  is considered an analog input (even key events)
        # any event with a non-zero value is considered a binary input
        analog_events = [event for event in combination if event.value == 0]
        if len(analog_events) > 1:
            raise ValueError(
                f"cannot map a combination of multiple analog inputs: {analog_events}"
                f"add trigger points (event.value != 0) to map as a button"
            )

        return combination

    @validator("event_combination")
    def trigger_point_in_range(cls, combination) -> EventCombination:
        """Check if the trigger point for mapping analog axis to buttons is valid."""
        for event in combination:
            if event.type == EV_ABS and abs(event.value) >= 100:
                raise ValueError(
                    f"{event = } maps a absolute axis to a button, but the trigger "
                    f"point (event.value) is not between -100[%] and 100[%]"
                )
        return combination

    @validator("event_combination")
    def set_event_actions(cls, combination):
        """Sets the correct actions for each event."""
        new_combination = []
        for event in combination:
            if event.value != 0:
                event = event.modify(actions=(EventActions.as_key,))
            new_combination.append(event)
        return EventCombination(new_combination)

    @root_validator
    def contains_output(cls, values):
        o_symbol = values.get("output_symbol")
        o_type = values.get("output_type")
        o_code = values.get("output_code")
        if o_symbol is None and (o_type is None or o_code is None):
            raise ValueError(
                "missing Argument: Mapping must either contain "
                "`output_symbol` or `output_type` and `output_code`"
            )
        return values

    @root_validator
    def validate_output_integrity(cls, values):
        symbol = values.get("output_symbol")
        type_ = values.get("output_type")
        code = values.get("output_code")
        if symbol is None:
            return values  # type and code can be anything

        if type_ is None and code is None:
            return values  # we have a symbol: no type and code is fine

        if is_this_a_macro(symbol):  # disallow output type and code for macros
            if type_ is not None or code is not None:
                raise ValueError(
                    f"output_symbol is a macro: output_type "
                    f"and output_code must be None"
                )

        if code is not None and code != system_mapping.get(symbol) or type_ != EV_KEY:
            raise ValueError(
                f"output_symbol and output_code mismatch: "
                f"output macro is {symbol} --> {system_mapping.get(symbol)} "
                f"but output_code is {code} --> {system_mapping.get_name(code)} "
            )
        return values

    @root_validator
    def output_matches_input(cls, values):
        """Validate that an output type is an axis if we have an input axis.
        And vice versa"""
        combination: EventCombination = values.get("event_combination")
        event_values = [event.value for event in combination]

        output_type = values.get("output_type")
        output_symbol = values.get("output_symbol")

        use_as_analog = USE_AS_ANALOG_VALUE in event_values

        if not use_as_analog and not output_symbol and output_type != EV_KEY:
            raise ValueError(
                f"missing macro or key: "
                f"the {combination = } is not used as analog input, "
                f"but no output macro or key is programmed"
            )

        if (
            use_as_analog
            and output_type not in (EV_ABS, EV_REL)
            and output_symbol != DISABLE_NAME
        ):
            raise ValueError(
                f"missing output axis: "
                f"the {combination = } is used as analog input, "
                f"but the {output_type = } is not an axis "
            )

        return values


class MappingData(UIMapping):
    Config = ImmutableCfg
    message_type = MessageType.mapping  # allow this to be sent over the MessageBroker

    def __str__(self):
        return str(self.dict(exclude_defaults=True))

    def dict(self, *args, **kwargs):
        """will not include the message_type"""
        dict_ = super(MappingData, self).dict(*args, **kwargs)
        if "message_type" in dict_:
            del dict_["message_type"]
        return dict_<|MERGE_RESOLUTION|>--- conflicted
+++ resolved
@@ -23,20 +23,8 @@
 from typing import Optional, Callable, Tuple, TypeVar, Literal, Union
 
 import pkg_resources
-<<<<<<< HEAD
-from evdev.ecodes import (
-    EV_KEY,
-    EV_ABS,
-    EV_REL,
-    REL_WHEEL,
-    REL_HWHEEL,
-    REL_HWHEEL_HI_RES,
-    REL_WHEEL_HI_RES,
-)
-=======
 import evdev
 from evdev.ecodes import bytype, EV_KEY, EV_ABS, EV_REL
->>>>>>> 0a39a099
 from pydantic import (
     BaseModel,
     PositiveInt,
