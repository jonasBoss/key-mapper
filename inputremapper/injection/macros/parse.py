--- conflicted
+++ resolved
@@ -316,7 +316,7 @@
         return macro
 
     if "(" in macro or ")" in macro:
-        raise ValueError(f'Mixing "+" and macros is unsupported: "{ macro}"')
+        raise ValueError(f'Mixing "+" and macros is unsupported: "{ macro}"') #TODO: MacroParsingError
 
     chunks = [chunk.strip() for chunk in macro.split("+")]
     output = ""
@@ -376,16 +376,12 @@
     return result
 
 
-<<<<<<< HEAD
-def parse(macro, context=None, return_errors=False):
-=======
 def clean(code):
     """Remove everything irrelevant for the macro."""
     return remove_whitespaces(remove_comments(code), '"')
 
 
-def parse(macro, context, return_errors=False):
->>>>>>> 47bcefa7
+def parse(macro, context=None, return_errors=False):
     """parse and generate a Macro that can be run as often as you want.
 
     If it could not be parsed, possibly due to syntax errors, will log the
@@ -402,18 +398,6 @@
         If True, returns errors as a string or None if parsing worked.
         If False, returns the parsed macro.
     """
-<<<<<<< HEAD
-=======
-    macro = handle_plus_syntax(macro)
-
-    macro = clean(macro)
-
->>>>>>> 47bcefa7
-    if return_errors:
-        logger.spam("checking the syntax of %s", macro)
-    else:
-        logger.spam("preparing macro %s for later execution", macro)
-
     try:
         macro = handle_plus_syntax(macro)
     except Exception as error:
@@ -422,9 +406,12 @@
         logger.debug("".join(traceback.format_tb(error.__traceback__)).strip())
         return f"{error.__class__.__name__}: {str(error)}" if return_errors else None
 
-    macro = _remove_comments(macro)
-
-    macro = _remove_whitespaces(macro, '"')
+    macro = clean(macro)
+
+    if return_errors:
+        logger.spam("checking the syntax of %s", macro)
+    else:
+        logger.spam("preparing macro %s for later execution", macro)
 
     try:
         macro_object = _parse_recurse(macro, context)
