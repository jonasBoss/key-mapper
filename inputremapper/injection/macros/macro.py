#!/usr/bin/python3
# -*- coding: utf-8 -*-
# input-remapper - GUI for device specific keyboard mappings
# Copyright (C) 2022 sezanzeb <proxima@sezanzeb.de>
#
# This file is part of input-remapper.
#
# input-remapper is free software: you can redistribute it and/or modify
# it under the terms of the GNU General Public License as published by
# the Free Software Foundation, either version 3 of the License, or
# (at your option) any later version.
#
# input-remapper is distributed in the hope that it will be useful,
# but WITHOUT ANY WARRANTY; without even the implied warranty of
# MERCHANTABILITY or FITNESS FOR A PARTICULAR PURPOSE.  See the
# GNU General Public License for more details.
#
# You should have received a copy of the GNU General Public License
# along with input-remapper.  If not, see <https://www.gnu.org/licenses/>.


"""Executes more complex patterns of keystrokes.

To keep it short on the UI, basic functions are one letter long.

The outermost macro (in the examples below the one created by 'r',
'r' and 'w') will be started, which triggers a chain reaction to execute
all of the configured stuff.

Examples
--------
r(3, k(a).w(10)): a <10ms> a <10ms> a
r(2, k(a).k(KEY_A)).k(b): a - a - b
w(1000).m(Shift_L, r(2, k(a))).w(10).k(b): <1s> A A <10ms> b
"""


import asyncio
import copy
import re
from typing import Optional

import evdev
from evdev.ecodes import ecodes, EV_KEY, EV_REL, REL_X, REL_Y, REL_WHEEL, REL_HWHEEL

from inputremapper.logger import logger
from inputremapper.configs.system_mapping import system_mapping
from inputremapper.ipc.shared_dict import SharedDict
from inputremapper.exceptions import MacroParsingError


macro_variables = SharedDict()


class Variable:
    """Can be used as function parameter in the various add_... functions.

    Parsed from strings like `$foo` in `repeat($foo, k(KEY_A))`

    Its value is unknown during construction and needs to be set using the `set` macro
    during runtime.
    """

    def __init__(self, name):
        self.name = name

    def resolve(self):
        """Get the variables value from memory."""
        return macro_variables.get(self.name)

    def __repr__(self):
        return f'<Variable "{self.name}">'


def _type_check(value, allowed_types, display_name=None, position=None):
    """Validate a parameter used in a macro.

    If the value is a Variable, it will be returned and should be resolved
    during runtime with _resolve.
    """
    if isinstance(value, Variable):
        # it is a variable and will be read at runtime
        return value

    for allowed_type in allowed_types:
        if allowed_type is None:
            if value is None:
                return value

            continue

        # try to parse "1" as 1 if possible
        try:
            return allowed_type(value)
        except (TypeError, ValueError):
            pass

        if isinstance(value, allowed_type):
            return value

    if display_name is not None and position is not None:
        raise MacroParsingError(
            msg=f"Expected parameter {position} for {display_name} to be "
            f"one of {allowed_types}, but got {value}"
        )

    raise MacroParsingError(
        msg=f"Expected parameter to be one of {allowed_types}, but got {value}"
    )


def _type_check_keyname(keyname):
    """Same as _type_check, but checks if the key-name is valid."""
    if isinstance(keyname, Variable):
        # it is a variable and will be read at runtime
        return keyname

    symbol = str(keyname)
    code = system_mapping.get(symbol)

    if code is None:
        raise MacroParsingError(msg=f'Unknown key "{symbol}"')

    return code


def _type_check_variablename(name):
    """Check if this is a legit variable name.

    Because they could clash with language features. If the macro is able to be
    parsed at all due to a problematic choice of a variable name.

    Allowed examples: "foo", "Foo1234_", "_foo_1234"
    Not allowed: "1_foo", "foo=blub", "$foo", "foo,1234", "foo()"
    """
    if not isinstance(name, str) or not re.match(r"^[A-Za-z_][A-Za-z_0-9]*$", name):
        raise MacroParsingError(msg=f'"{name}" is not a legit variable name')


def _resolve(argument, allowed_types=None):
    """If the argument is a variable, figure out its value and cast it.

    Use this just-in-time when you need the actual value of the variable
    during runtime.
    """
    if isinstance(argument, Variable):
        value = argument.resolve()
        logger.debug('"%s" is "%s"', argument, value)
        if allowed_types:
            return _type_check(value, allowed_types)
        else:
            return value

    return argument


class Macro:
    """Supports chaining and preparing actions.

    Calling functions like keycode on Macro doesn't inject any events yet,
    it means that once .run is used it will be executed along with all other
    queued tasks.

    Those functions need to construct an asyncio coroutine and append it to
    self.tasks. This makes parameter checking during compile time possible, as long
    as they are not variables that are resolved durig runtime. Coroutines receive a
    handler as argument, which is a function that can be used to inject input events
    into the system.

    1. A few parameters of any time are thrown into a macro function like `repeat`
    2. `Macro.repeat` will verify the parameter types if possible using `_type_check`
       (it can't for $variables). This helps debugging macros before the injection
       starts, but is not mandatory to make things work.
    3. `Macro.repeat`
       - adds a task to self.tasks. This task resolves any variables with `_resolve`
         and does what the macro is supposed to do once `macro.run` is called.
       - also adds the child macro to self.child_macros.
       - adds the used keys to the capabilities
    4. `Macro.run` will run all tasks in self.tasks
    """

    _triggering_event: Optional[evdev.InputEvent]

    def __init__(self, code, context):
        """Create a macro instance that can be populated with tasks.

        Parameters
        ----------
        code : string or None
            The original parsed code, for logging purposes.
        context : Context, or None for use in frontend
        """
        self.code = code
        self.context = context

        # List of coroutines that will be called sequentially.
        # This is the compiled code
        self.tasks = []

        # can be used to wait for the release of the event
        self._trigger_release_event = asyncio.Event()
        self._trigger_press_event = asyncio.Event()
        # released by default
        self._trigger_release_event.set()
        self._trigger_press_event.clear()

        self.running = False

        # all required capabilities, without those of child macros
        self.capabilities = {
            EV_KEY: set(),
            EV_REL: set(),
        }

        self.child_macros = []

        self.keystroke_sleep_ms = None
        self._triggering_event = None

    def is_holding(self):
        """Check if the macro is waiting for a key to be released."""
        return not self._trigger_release_event.is_set()

    def get_capabilities(self):
        """Get the merged capabilities of the macro and its children."""
        capabilities = copy.deepcopy(self.capabilities)

        for macro in self.child_macros:
            macro_capabilities = macro.get_capabilities()
            for ev_type in macro_capabilities:
                if ev_type not in capabilities:
                    capabilities[ev_type] = set()

                capabilities[ev_type].update(macro_capabilities[ev_type])

        return capabilities

    async def run(self, handler):
        """Run the macro.

        Parameters
        ----------
        handler : function
            Will receive int type, code and value for an event to write
        """
        if not callable(handler):
            raise ValueError("handler is not callable")

        if self.running:
            logger.error('Tried to run already running macro "%s"', self.code)
            return

<<<<<<< HEAD
=======
        # newly arriving events are only interesting if they arrive after the
        # macro started
        self._new_event_arrived.clear()
>>>>>>> c3bc4ecd
        self.keystroke_sleep_ms = self.context.preset.get("macros.keystroke_sleep_ms")

        self.running = True
        for task in self.tasks:
            try:
                coroutine = task(handler)
                if asyncio.iscoroutine(coroutine):
                    await coroutine
            except Exception as e:
                logger.error(f'Macro "%s" failed: %s', self.code, e)
                break

        # done
        self.running = False

    def press_trigger(self, event: evdev.InputEvent):
        """The user pressed the trigger key down."""
        if self.is_holding():
            logger.error("Already holding")
            return

        self._triggering_event = event
        self._trigger_release_event.clear()
        self._trigger_press_event.set()

        for macro in self.child_macros:
            macro.press_trigger(event)

    def release_trigger(self):
        """The user released the trigger key."""
        self._trigger_release_event.set()
        self._trigger_press_event.clear()

        for macro in self.child_macros:
            macro.release_trigger()

    async def _keycode_pause(self, _=None):
        """To add a pause between keystrokes."""
        await asyncio.sleep(self.keystroke_sleep_ms / 1000)

    def add_mouse_capabilities(self):
        """Add all capabilities that are required to recognize the device as mouse."""
        self.capabilities[EV_REL].add(REL_X)
        self.capabilities[EV_REL].add(REL_Y)
        self.capabilities[EV_REL].add(REL_WHEEL)
        self.capabilities[EV_REL].add(REL_HWHEEL)

    def __repr__(self):
        return f'<Macro "{self.code}">'

    """Functions that prepare the macro"""

    def add_hold(self, macro=None):
        """Loops the execution until key release."""
        _type_check(macro, [Macro, str, None], "h (hold)", 1)

        if macro is None:
            self.tasks.append(lambda _: self._trigger_release_event.wait())
            return

        if not isinstance(macro, Macro):
            # if macro is a key name, hold down the key while the
            # keyboard key is physically held down
            code = _type_check_keyname(macro)

            async def task(handler):
                resolved_code = _resolve(code, [int])
                self.capabilities[EV_KEY].add(resolved_code)
                handler(EV_KEY, resolved_code, 1)
                await self._trigger_release_event.wait()
                handler(EV_KEY, resolved_code, 0)

            self.capabilities[EV_KEY].add(code)
            self.tasks.append(task)

        if isinstance(macro, Macro):
            # repeat the macro forever while the key is held down
            async def task(handler):
                while self.is_holding():
                    # run the child macro completely to avoid
                    # not-releasing any key
                    await macro.run(handler)

            self.tasks.append(task)
            self.child_macros.append(macro)

    def add_modify(self, modifier, macro):
        """Do stuff while a modifier is activated.

        Parameters
        ----------
        modifier : str
        macro : Macro
        """
        _type_check(macro, [Macro], "m (modify)", 2)

        modifier = str(modifier)
        code = system_mapping.get(modifier)

        if code is None:
            raise MacroParsingError(self.code, f'Unknown modifier "{modifier}"')

        self.capabilities[EV_KEY].add(code)

        self.child_macros.append(macro)

        async def task(handler):
            resolved_code = _resolve(code, [int])
            self.capabilities[EV_KEY].add(resolved_code)
            await self._keycode_pause()
            handler(EV_KEY, resolved_code, 1)
            await self._keycode_pause()
            await macro.run(handler)
            await self._keycode_pause()
            handler(EV_KEY, resolved_code, 0)
            await self._keycode_pause()

        self.tasks.append(task)

    def add_repeat(self, repeats, macro):
        """Repeat actions.

        Parameters
        ----------
        repeats : int or Macro
        macro : Macro
        """
        repeats = _type_check(repeats, [int], "r (repeat)", 1)
        _type_check(macro, [Macro], "r (repeat)", 2)

        async def task(handler):
            for _ in range(_resolve(repeats, [int])):
                await macro.run(handler)

        self.tasks.append(task)
        self.child_macros.append(macro)

    def add_key(self, symbol):
        """Write the symbol."""
        _type_check_keyname(symbol)

        symbol = str(symbol)
        code = system_mapping.get(symbol)
        self.capabilities[EV_KEY].add(code)

        async def task(handler):
            handler(EV_KEY, code, 1)
            await self._keycode_pause()
            handler(EV_KEY, code, 0)
            await self._keycode_pause()

        self.tasks.append(task)

    def add_event(self, _type, code, value):
        """Write any event.

        Parameters
        ----------
        _type: str or int
            examples: 2, 'EV_KEY'
        code : int or int
            examples: 52, 'KEY_A'
        value : int
        """
        _type = _type_check(_type, [int, str], "e (event)", 1)
        code = _type_check(code, [int, str], "e (event)", 2)
        value = _type_check(value, [int, str], "e (event)", 3)

        if isinstance(_type, str):
            _type = ecodes[_type.upper()]
        if isinstance(code, str):
            code = ecodes[code.upper()]

        if _type not in self.capabilities:
            self.capabilities[_type] = set()

        if _type == EV_REL:
            # add all capabilities that are required for the display server
            # to recognize the device as mouse
            self.capabilities[EV_REL].add(REL_X)
            self.capabilities[EV_REL].add(REL_Y)
            self.capabilities[EV_REL].add(REL_WHEEL)

        self.capabilities[_type].add(code)

        self.tasks.append(lambda handler: handler(_type, code, value))
        self.tasks.append(self._keycode_pause)

    def add_mouse(self, direction, speed):
        """Move the mouse cursor."""
        _type_check(direction, [str], "mouse", 1)
        speed = _type_check(speed, [int], "mouse", 2)

        code, value = {
            "up": (REL_Y, -1),
            "down": (REL_Y, 1),
            "left": (REL_X, -1),
            "right": (REL_X, 1),
        }[direction.lower()]

        self.add_mouse_capabilities()

        async def task(handler):
            resolved_speed = value * _resolve(speed, [int])
            while self.is_holding():
                handler(EV_REL, code, resolved_speed)
                await self._keycode_pause()

        self.tasks.append(task)

    def add_wheel(self, direction, speed):
        """Move the scroll wheel."""
        _type_check(direction, [str], "wheel", 1)
        speed = _type_check(speed, [int], "wheel", 2)

        code, value = {
            "up": (REL_WHEEL, 1),
            "down": (REL_WHEEL, -1),
            "left": (REL_HWHEEL, 1),
            "right": (REL_HWHEEL, -1),
        }[direction.lower()]

        self.add_mouse_capabilities()

        async def task(handler):
            resolved_speed = _resolve(speed, [int])
            while self.is_holding():
                handler(EV_REL, code, value)
                # scrolling moves much faster than mouse, so this
                # waits between injections instead to make it slower
                await asyncio.sleep(1 / resolved_speed)

        self.tasks.append(task)

    def add_wait(self, time):
        """Wait time in milliseconds."""
        time = _type_check(time, [int, float], "wait", 1)

        async def task(_):
            await asyncio.sleep(_resolve(time, [int, float]) / 1000)

        self.tasks.append(task)

    def add_set(self, variable, value):
        """Set a variable to a certain value."""
        _type_check_variablename(variable)

        async def task(_):
            # can also copy with set(a, $b)
            resolved_value = _resolve(value)
            logger.debug('"%s" set to "%s"', variable, resolved_value)
            macro_variables[variable] = value

        self.tasks.append(task)

    def add_ifeq(self, variable, value, then=None, otherwise=None):
        """Old version of if_eq, kept for compatibility reasons.

        This can't support a comparison like ifeq("foo", $blub) with blub containing
        "foo" without breaking old functionality, because "foo" is treated as a
        variable name.
        """
        _type_check(then, [Macro, None], "ifeq", 3)
        _type_check(otherwise, [Macro, None], "ifeq", 4)

        async def task(handler):
            set_value = macro_variables.get(variable)
            logger.debug('"%s" is "%s"', variable, set_value)
            if set_value == value:
                if then is not None:
                    await then.run(handler)
            elif otherwise is not None:
                await otherwise.run(handler)

        if isinstance(then, Macro):
            self.child_macros.append(then)
        if isinstance(otherwise, Macro):
            self.child_macros.append(otherwise)

        self.tasks.append(task)

    def add_if_eq(self, value_1, value_2, then=None, _else=None):
        """Compare two values."""
        _type_check(then, [Macro, None], "if_eq", 3)
        _type_check(_else, [Macro, None], "if_eq", 4)

        async def task(handler):
            resolved_value_1 = _resolve(value_1)
            resolved_value_2 = _resolve(value_2)
            if resolved_value_1 == resolved_value_2:
                if then is not None:
                    await then.run(handler)
            elif _else is not None:
                await _else.run(handler)

        if isinstance(then, Macro):
            self.child_macros.append(then)
        if isinstance(_else, Macro):
            self.child_macros.append(_else)

        self.tasks.append(task)

    def add_if_tap(self, then=None, _else=None, timeout=300):
        """If a key was pressed quickly.

        macro key pressed -> if_tap starts -> key released -> then

        macro key pressed -> released (does other stuff in the meantime)
        -> if_tap starts -> pressed -> released -> then
        """
        _type_check(then, [Macro, None], "if_tap", 1)
        _type_check(_else, [Macro, None], "if_tap", 2)
        timeout = _type_check(timeout, [int, float], "if_tap", 3)

        if isinstance(then, Macro):
            self.child_macros.append(then)
        if isinstance(_else, Macro):
            self.child_macros.append(_else)

        async def wait():
            """Wait for a release, or if nothing pressed yet, a press and release."""
            if self.is_holding():
                await self._trigger_release_event.wait()
            else:
                await self._trigger_press_event.wait()
                await self._trigger_release_event.wait()

        async def task(handler):
            resolved_timeout = _resolve(timeout, [int, float]) / 1000
            try:
                await asyncio.wait_for(wait(), resolved_timeout)
                if then:
                    await then.run(handler)
            except asyncio.TimeoutError:
                if _else:
                    await _else.run(handler)

        self.tasks.append(task)

    def add_if_single(self, then, _else, timeout=None):
        """If a key was pressed without combining it."""
        # TODO migrate "otherwise" to "else"
        _type_check(then, [Macro, None], "if_single", 1)
        _type_check(_else, [Macro, None], "if_single", 2)

        if isinstance(then, Macro):
            self.child_macros.append(then)
        if isinstance(_else, Macro):
            self.child_macros.append(_else)

        async def task(handler):
            listener_done = asyncio.Event()

            async def listener(event):
                if event.type != EV_KEY:
                    # ignore anything that is not a key
                    return

                if event.value == 1:
                    # another key was pressed, trigger else
                    listener_done.set()
                    return

            self.context.listeners.add(listener)

            resolved_timeout = _resolve(timeout, allowed_types=[int, float, None])
            await asyncio.wait(
                [listener_done.wait(), self._trigger_release_event.wait()],
                timeout=resolved_timeout / 1000 if resolved_timeout else None,
                return_when=asyncio.FIRST_COMPLETED,
            )

            self.context.listeners.remove(listener)

            if not listener_done.is_set() and self._trigger_release_event.is_set():
                await then.run(handler)  # was trigger release
            else:
                await _else.run(handler)

        self.tasks.append(task)<|MERGE_RESOLUTION|>--- conflicted
+++ resolved
@@ -250,12 +250,6 @@
             logger.error('Tried to run already running macro "%s"', self.code)
             return
 
-<<<<<<< HEAD
-=======
-        # newly arriving events are only interesting if they arrive after the
-        # macro started
-        self._new_event_arrived.clear()
->>>>>>> c3bc4ecd
         self.keystroke_sleep_ms = self.context.preset.get("macros.keystroke_sleep_ms")
 
         self.running = True
@@ -597,7 +591,6 @@
 
     def add_if_single(self, then, _else, timeout=None):
         """If a key was pressed without combining it."""
-        # TODO migrate "otherwise" to "else"
         _type_check(then, [Macro, None], "if_single", 1)
         _type_check(_else, [Macro, None], "if_single", 2)
 
