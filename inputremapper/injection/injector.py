#!/usr/bin/python3
# -*- coding: utf-8 -*-
# input-remapper - GUI for device specific keyboard mappings
# Copyright (C) 2022 sezanzeb <proxima@sezanzeb.de>
#
# This file is part of input-remapper.
#
# input-remapper is free software: you can redistribute it and/or modify
# it under the terms of the GNU General Public License as published by
# the Free Software Foundation, either version 3 of the License, or
# (at your option) any later version.
#
# input-remapper is distributed in the hope that it will be useful,
# but WITHOUT ANY WARRANTY; without even the implied warranty of
# MERCHANTABILITY or FITNESS FOR A PARTICULAR PURPOSE.  See the
# GNU General Public License for more details.
#
# You should have received a copy of the GNU General Public License
# along with input-remapper.  If not, see <https://www.gnu.org/licenses/>.


"""Keeps injecting keycodes in the background based on the mapping."""


import asyncio
import os
import time
import multiprocessing

import evdev
<<<<<<< HEAD

from typing import Dict, List, Optional

from inputremapper.mapping import Mapping

from inputremapper.logger import logger
from inputremapper.groups import classify, GAMEPAD, _Group
=======

from inputremapper.logger import logger
from inputremapper.groups import classify, GAMEPAD
>>>>>>> dda3bd2d
from inputremapper.injection.context import Context
from inputremapper.injection.numlock import set_numlock, is_numlock_on, ensure_numlock
from inputremapper.injection.consumer_control import ConsumerControl
from inputremapper.key import Key



CapabilitiesDict = Dict[int, List[int]]
GroupSources = List[evdev.InputDevice]

DEV_NAME = "input-remapper"

# messages
CLOSE = 0
OK = 1

UNKNOWN = -1
STARTING = 2
FAILED = 3
RUNNING = 4
STOPPED = 5
# for both states and messages
NO_GRAB = 6


def is_in_capabilities(key: Key, capabilities: CapabilitiesDict) -> bool:
    """Are this key or one of its sub keys in the capabilities?
    """
    for sub_key in key:
        if sub_key[1] in capabilities.get(sub_key[0], []):
            return True

    return False


def get_udev_name(name: str, suffix: str) -> str:
    """Make sure the generated name is not longer than 80 chars."""
    max_len = 80  # based on error messages
    remaining_len = max_len - len(DEV_NAME) - len(suffix) - 2
    middle = name[:remaining_len]
    name = f"{DEV_NAME} {middle} {suffix}"
    return name


class Injector(multiprocessing.Process):
    """Initializes, starts and stops injections.

    Is a process to make it non-blocking for the rest of the code and to
    make running multiple injector easier. There is one process per
    hardware-device that is being mapped.
    """

    group: _Group
    mapping: Mapping
    context: Optional[Context]
    _state: int
    _msg_pipe: multiprocessing.Pipe
    _consumer_controls: List[ConsumerControl]

    regrab_timeout = 0.2

    def __init__(self, group: _Group, mapping: Mapping) -> None:
        """

        Parameters
        ----------
        group : _Group
            the device group
        mapping : Mapping
        """
        self.group = group
        self._state = UNKNOWN

        # used to interact with the parts of this class that are running within
        # the new process
        self._msg_pipe = multiprocessing.Pipe()

        self.mapping = mapping
        self.context = None  # only needed inside the injection process

        self._consumer_controls = []

        super().__init__(name=group.name)

    """Functions to interact with the running process"""

    def get_state(self) -> int:
        """Get the state of the injection.

        Can be safely called from the main process.
        """
        # slowly figure out what is going on
        alive = self.is_alive()

        if self._state == UNKNOWN and not alive:
            # didn't start yet
            return self._state

        # if it is alive, it is definitely at least starting up
        if self._state == UNKNOWN and alive:
            self._state = STARTING

        # if there is a message available, it might have finished starting up
        if self._state == STARTING and self._msg_pipe[1].poll():
            msg = self._msg_pipe[1].recv()
            if msg == OK:
                self._state = RUNNING

            if msg == NO_GRAB:
                self._state = NO_GRAB

        if self._state in [STARTING, RUNNING] and not alive:
            self._state = FAILED
            logger.error("Injector was unexpectedly found stopped")

        return self._state

    @ensure_numlock
    def stop_injecting(self) -> None:
        """Stop injecting keycodes.

        Can be safely called from the main procss.
        """
        logger.info('Stopping injecting keycodes for group "%s"', self.group.key)
        self._msg_pipe[1].send(CLOSE)
        self._state = STOPPED

    """Process internal stuff"""

    def _grab_devices(self) -> GroupSources:
        """Grab all devices that are needed for the injection."""
        sources = []
        for path in self.group.paths:
            source = self._grab_device(path)
            if source is None:
                # this path doesn't need to be grabbed for injection, because
                # it doesn't provide the events needed to execute the mapping
                continue
            sources.append(source)

        return sources

    def _grab_device(self, path: os.PathLike) -> Optional[evdev.InputDevice]:
        """Try to grab the device, return None if not needed/possible.

        Without grab, original events from it would reach the display server
        even though they are mapped.
        """
        try:
            device = evdev.InputDevice(path)
        except (FileNotFoundError, OSError):
            logger.error('Could not find "%s"', path)
            return None

        capabilities = device.capabilities(absinfo=False)

        needed = False
        for key, _ in self.context.mapping:
            if is_in_capabilities(key, capabilities):
                logger.debug('Grabbing "%s" because of "%s"', path, key)
                needed = True
                break

        gamepad = classify(device) == GAMEPAD

        if gamepad and self.context.maps_joystick():
            logger.debug('Grabbing "%s" because of maps_joystick', path)
            needed = True

        if not needed:
            # skipping reading and checking on events from those devices
            # may be beneficial for performance.
            logger.debug("No need to grab %s", path)
            return None

        attempts = 0
        while True:
            try:
                device.grab()
                logger.debug("Grab %s", path)
                break
            except IOError as error:
                attempts += 1

                # it might take a little time until the device is free if
                # it was previously grabbed.
                logger.debug("Failed attempts to grab %s: %d", path, attempts)

                if attempts >= 10:
                    logger.error("Cannot grab %s, it is possibly in use", path)
                    logger.error(str(error))
                    return None

            time.sleep(self.regrab_timeout)

        return device

    def _copy_capabilities(self, input_device: evdev.InputDevice) -> CapabilitiesDict:
        """Copy capabilities for a new device."""
        ecodes = evdev.ecodes

        # copy the capabilities because the uinput is going
        # to act like the device.
        capabilities = input_device.capabilities(absinfo=True)

        # just like what python-evdev does in from_device
        if ecodes.EV_SYN in capabilities:
            del capabilities[ecodes.EV_SYN]
        if ecodes.EV_FF in capabilities:
            del capabilities[ecodes.EV_FF]

        if ecodes.ABS_VOLUME in capabilities.get(ecodes.EV_ABS, []):
            # For some reason an ABS_VOLUME capability likes to appear
            # for some users. It prevents mice from moving around and
            # keyboards from writing symbols
            capabilities[ecodes.EV_ABS].remove(ecodes.ABS_VOLUME)

        return capabilities

    async def _msg_listener(self) -> None:
        """Wait for messages from the main process to do special stuff."""
        loop = asyncio.get_event_loop()
        while True:
            frame_available = asyncio.Event()
            loop.add_reader(self._msg_pipe[0].fileno(), frame_available.set)
            await frame_available.wait()
            frame_available.clear()
            msg = self._msg_pipe[0].recv()
            if msg == CLOSE:
                logger.debug("Received close signal")
                # stop the event loop and cause the process to reach its end
                # cleanly. Using .terminate prevents coverage from working.
                loop.stop()
                return

    def run(self) -> None:
        """The injection worker that keeps injecting until terminated.

        Stuff is non-blocking by using asyncio in order to do multiple things
        somewhat concurrently.

        Use this function as starting point in a process. It creates
        the loops needed to read and map events and keeps running them.
        """
        # TODO run all injections in a single process via asyncio
        #   - Make sure that closing asyncio fds won't lag the service
        #   - SharedDict becomes obsolete
        #   - quick_cleanup needs to be able to reliably stop the injection
        #   - I think I want an event listener architecture so that macros,
        #     joystick_to_mouse, keycode_mapper and possibly other modules can get
        #     what they filter for whenever they want, without having to wire
        #     things through multiple other objects all the time
        #   - _new_event_arrived moves to the place where events are emitted. injector?
        #   - active macros and unreleased need to be per injection. it probably
        #     should move into the keycode_mapper class, but that only works if there
        #     is only one keycode_mapper per injection, and not per source. Problem was
        #     that I had to excessively pass around to which device to forward to...
        #     I also need to have information somewhere which source is a gamepad, I
        #     probably don't want to evaluate that from scratch each time `notify` is
        #     called.
        #   - benefit: writing macros that listen for events from other devices

        logger.info('Starting injecting the mapping for "%s"', self.group.key)

        # create a new event loop, because somehow running an infinite loop
        # that sleeps on iterations (joystick_to_mouse) in one process causes
        # another injection process to screw up reading from the grabbed
        # device.
        loop = asyncio.new_event_loop()
        asyncio.set_event_loop(loop)

        # create this within the process after the event loop creation,
        # so that the macros use the correct loop
        self.context = Context(self.mapping)

        # grab devices as early as possible. If events appear that won't get
        # released anymore before the grab they appear to be held down
        # forever
        sources = self._grab_devices()

        if len(sources) == 0:
            logger.error("Did not grab any device")
            self._msg_pipe[0].send(NO_GRAB)
            return

        numlock_state = is_numlock_on()
        coroutines = []

        for source in sources:
            # certain capabilities can have side effects apparently. with an
            # EV_ABS capability, EV_REL won't move the mouse pointer anymore.
            # so don't merge all InputDevices into one UInput device.
            forward_to = evdev.UInput(
                name=get_udev_name(source.name, "forwarded"),
                phys=DEV_NAME,
                events=self._copy_capabilities(source),
            )

            # actually doing things
            consumer_control = ConsumerControl(self.context, source, forward_to)
            coroutines.append(consumer_control.run())
            self._consumer_controls.append(consumer_control)

        coroutines.append(self._msg_listener())

        # set the numlock state to what it was before injecting, because
        # grabbing devices screws this up
        set_numlock(numlock_state)

        self._msg_pipe[0].send(OK)

        try:
            loop.run_until_complete(asyncio.gather(*coroutines))
        except RuntimeError:
            # stopped event loop most likely
            pass
        except OSError as error:
            logger.error("Failed to run injector coroutines: %s", str(error))

        if len(coroutines) > 0:
            # expected when stop_injecting is called,
            # during normal operation as well as tests this point is not
            # reached otherwise.
            logger.debug("Injector coroutines ended")

        for source in sources:
            # ungrab at the end to make the next injection process not fail
            # its grabs
            try:
                source.ungrab()
            except OSError as error:
                # it might have disappeared
                logger.debug("OSError for ungrab on %s: %s", source.path, str(error))<|MERGE_RESOLUTION|>--- conflicted
+++ resolved
@@ -28,7 +28,6 @@
 import multiprocessing
 
 import evdev
-<<<<<<< HEAD
 
 from typing import Dict, List, Optional
 
@@ -36,11 +35,6 @@
 
 from inputremapper.logger import logger
 from inputremapper.groups import classify, GAMEPAD, _Group
-=======
-
-from inputremapper.logger import logger
-from inputremapper.groups import classify, GAMEPAD
->>>>>>> dda3bd2d
 from inputremapper.injection.context import Context
 from inputremapper.injection.numlock import set_numlock, is_numlock_on, ensure_numlock
 from inputremapper.injection.consumer_control import ConsumerControl
@@ -57,11 +51,13 @@
 CLOSE = 0
 OK = 1
 
+# states
 UNKNOWN = -1
 STARTING = 2
 FAILED = 3
 RUNNING = 4
 STOPPED = 5
+
 # for both states and messages
 NO_GRAB = 6
 
