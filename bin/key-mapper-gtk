--- conflicted
+++ resolved
@@ -23,72 +23,8 @@
 from importlib.util import spec_from_loader, module_from_spec
 from importlib.machinery import SourceFileLoader
 
-<<<<<<< HEAD
-
-import sys
-import atexit
-import gettext
-import locale
-from inputremapper.data import get_data_path
-import os.path
-from argparse import ArgumentParser
-
-import gi
-gi.require_version('Gtk', '3.0')
-gi.require_version('GLib', '2.0')
-gi.require_version('GtkSource', '4')
-from gi.repository import Gtk
-
-APP_NAME = 'input-remapper'
-LOCALE_DIR = os.path.join(get_data_path(), 'lang')
-
-locale.bindtextdomain(APP_NAME, LOCALE_DIR)
-locale.textdomain(APP_NAME)
-
-translate = gettext.translation(APP_NAME, LOCALE_DIR, fallback=True)
-_ = translate.gettext
-
-
-# https://github.com/Nuitka/Nuitka/issues/607#issuecomment-650217096
-Gtk.init()
-
-from inputremapper.logger import logger, update_verbosity, log_info
-
-
-if __name__ == '__main__':
-    parser = ArgumentParser()
-    parser.add_argument(
-        '-d', '--debug', action='store_true', dest='debug',
-        help=_('Displays additional debug information'),
-        default=False
-    )
-
-    options = parser.parse_args(sys.argv[1:])
-    update_verbosity(options.debug)
-    log_info('input-remapper-gtk')
-    logger.debug('Using locale directory: {}'.format(LOCALE_DIR))
-
-    # import input-remapper stuff after setting the log verbosity
-    from inputremapper.gui.user_interface import UserInterface
-    from inputremapper.daemon import config
-
-    config.load_config()
-
-    user_interface = UserInterface()
-
-    def stop():
-        # TODO __del__ will also be called when exiting the application without this.
-        #  is this needed for tests?
-        global user_interface
-        del user_interface
-
-    atexit.register(stop)
-
-    Gtk.main()
-=======
 bin_path = "/bin/input-remapper-gtk"
 loader = SourceFileLoader("__main__", bin_path)
 spec = spec_from_loader("__main__", loader)
 module = module_from_spec(spec)
-spec.loader.exec_module(module)
->>>>>>> 1c7e259b
+spec.loader.exec_module(module)