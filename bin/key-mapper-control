--- conflicted
+++ resolved
@@ -23,283 +23,8 @@
 from importlib.util import spec_from_loader, module_from_spec
 from importlib.machinery import SourceFileLoader
 
-<<<<<<< HEAD
-
-import os
-import grp
-import sys
-import argparse
-import logging
-import subprocess
-
-from inputremapper.logger import logger, update_verbosity, log_info, add_filehandler
-from inputremapper.config import config
-
-# import inputremapper modules as late as possible to make sure the correct
-# log level is applied before anything is logged
-
-
-AUTOLOAD = 'autoload'
-START = 'start'
-STOP = 'stop'
-STOP_ALL = 'stop-all'
-HELLO = 'hello'
-
-# internal stuff that the gui uses
-START_DAEMON = 'start-daemon'
-HELPER = 'helper'
-
-
-def run(cmd):
-    """Run and log a command."""
-    logger.info('Running `%s`...', cmd)
-    code = os.system(cmd)
-    if code != 0:
-        logger.error('Failed. exit code %d', code)
-
-
-def group_exists(name):
-    """Check if a group with that name exists."""
-    try:
-        grp.getgrnam(name)
-        return True
-    except KeyError:
-        return False
-
-
-COMMANDS = [AUTOLOAD, START, STOP, HELLO, STOP_ALL]
-
-INTERNALS = [START_DAEMON, HELPER]
-
-
-def utils(options):
-    """Listing names, tasks that don't require a running daemon."""
-    if options.list_devices:
-        logger.setLevel(logging.ERROR)
-        from inputremapper.groups import groups
-        for group in groups:
-            print(group.key)
-
-    if options.key_names:
-        from inputremapper.system_mapping import system_mapping
-        print('\n'.join(system_mapping.list_names()))
-
-
-def communicate(options, daemon):
-    """Commands that require a running daemon"""
-    # import stuff late to make sure the correct log level is applied
-    # before anything is logged
-    from inputremapper.groups import groups
-    from inputremapper.paths import USER
-
-    def require_group():
-        if options.device is None:
-            logger.error('--device missing')
-            sys.exit(1)
-
-        if options.device.startswith('/dev'):
-            group = groups.find(path=options.device)
-        else:
-            group = groups.find(key=options.device)
-
-        if group is None:
-            logger.error(
-                'Device "%s" is unknown or not an appropriate input device',
-                options.device
-            )
-            sys.exit(1)
-
-        return group
-
-    if daemon is None:
-        # probably broken tests
-        logger.error('Daemon missing')
-        sys.exit(1)
-
-    if options.config_dir is not None:
-        path = os.path.abspath(os.path.expanduser(os.path.join(
-            options.config_dir,
-            'config.json'
-        )))
-        if not os.path.exists(path):
-            logger.error('"%s" does not exist', path)
-            sys.exit(1)
-
-        logger.info('Using config from "%s" instead', path)
-        config.load_config(path)
-
-    if USER != 'root':
-        # Might be triggered by udev, so skip the root user.
-        # This will also refresh the config of the daemon if the user changed
-        # it in the meantime.
-        # config_dir is either the cli arg or the default path in home
-        config_dir = os.path.dirname(config.path)
-        daemon.set_config_dir(config_dir)
-
-    if options.command == AUTOLOAD:
-        # if device was specified, autoload for that one. if None autoload
-        # for all devices.
-        if options.device is None:
-            logger.info('Autoloading all')
-            # timeout is not documented, for more info see
-            # https://github.com/LEW21/pydbus/blob/master/pydbus/proxy_method.py
-            daemon.autoload(timeout=10)
-        else:
-            group = require_group()
-            logger.info('Asking daemon to autoload for %s', options.device)
-            daemon.autoload_single(group.key, timeout=2)
-
-    if options.command == START:
-        group = require_group()
-
-        logger.info(
-            'Starting injection: "%s", "%s"',
-            options.device, options.preset
-        )
-
-        daemon.start_injecting(group.key, options.preset)
-
-    if options.command == STOP:
-        group = require_group()
-        daemon.stop_injecting(group.key)
-
-    if options.command == STOP_ALL:
-        daemon.stop_all()
-
-    if options.command == HELLO:
-        response = daemon.hello('hello')
-        logger.info('Daemon answered with "%s"', response)
-
-
-def internals(options):
-    """Methods that are needed to get the gui to work and that require root.
-
-    input-remapper-control should be started with sudo or pkexec for this.
-    """
-    debug = ' -d' if options.debug else ''
-
-    if options.command == HELPER:
-        cmd = f'input-remapper-helper{debug}'
-    elif options.command == START_DAEMON:
-        cmd = f'input-remapper-service --hide-info{debug}'
-    else:
-        return
-
-    # daemonize
-    cmd = f'{cmd} &'
-    os.system(cmd)
-
-
-def systemd_finished():
-    """Check if systemd finished booting."""
-    try:
-        systemd_analyze = subprocess.run(['systemd-analyze'], stdout=subprocess.PIPE)
-    except FileNotFoundError:
-        # probably not systemd, lets assume true to not block input-remapper for good
-        # on certain installations
-        return True
-
-    if 'finished' in systemd_analyze.stdout.decode():
-        return True
-
-    return False
-
-
-def main(options):
-    if options.debug:
-        update_verbosity(True)
-
-    add_filehandler('/var/log/input-remapper-control')
-
-    if options.version:
-        log_info()
-        return
-
-    logger.debug('Call for "%s"', sys.argv)
-
-    from inputremapper.paths import USER
-    boot_finished = systemd_finished()
-    is_root = USER == "root"
-    is_autoload = options.command == AUTOLOAD
-    config_dir_set = options.config_dir is not None
-    if is_autoload and not boot_finished and is_root and not config_dir_set:
-        # this is probably happening during boot time and got
-        # triggered by udev. There is no need to try to inject anything if the
-        # service doesn't know where to look for a config file. This avoids a lot
-        # of confusing service logs. And also avoids potential for problems when
-        # input-remapper-control stresses about evdev, dbus and multiprocessing already
-        # while the system hasn't even booted completely.
-        logger.warning('Skipping autoload command without a logged in user')
-        return
-
-    if options.command is not None:
-        if options.command in INTERNALS:
-            internals(options)
-        elif options.command in COMMANDS:
-            from inputremapper.daemon import Daemon
-            daemon = Daemon.connect(fallback=False)
-            communicate(options, daemon)
-        else:
-            logger.error('Unknown command "%s"', options.command)
-    else:
-        utils(options)
-
-    if options.command:
-        logger.info('Done')
-
-
-if __name__ == '__main__':
-    parser = argparse.ArgumentParser()
-    parser.add_argument(
-        '--command', action='store', dest='command', help=(
-            'Communicate with the daemon. Available commands are start, '
-            'stop, autoload, hello or stop-all'
-        ), default=None, metavar='NAME'
-    )
-    parser.add_argument(
-        '--config-dir', action='store', dest='config_dir',
-        help=(
-            'path to the config directory containing config.json, '
-            'xmodmap.json and the presets folder. '
-            'defaults to ~/.config/input-remapper/'
-        ),
-        default=None, metavar='PATH',
-    )
-    parser.add_argument(
-        '--preset', action='store', dest='preset',
-        help='The filename of the preset without the .json extension.',
-        default=None, metavar='NAME',
-    )
-    parser.add_argument(
-        '--device', action='store', dest='device',
-        help='One of the device keys from --list-devices',
-        default=None, metavar='NAME'
-    )
-    parser.add_argument(
-        '--list-devices', action='store_true', dest='list_devices',
-        help='List available device keys and exit',
-        default=False
-    )
-    parser.add_argument(
-        '--symbol-names', action='store_true', dest='key_names',
-        help='Print all available names for the mapping',
-        default=False
-    )
-    parser.add_argument(
-        '-d', '--debug', action='store_true', dest='debug',
-        help='Displays additional debug information',
-        default=False
-    )
-    parser.add_argument(
-        '-v', '--version', action='store_true', dest='version',
-        help='Print the version and exit', default=False
-    )
-
-    main(parser.parse_args(sys.argv[1:]))
-=======
 bin_path = "/bin/input-remapper-control"
 loader = SourceFileLoader("__main__", bin_path)
 spec = spec_from_loader("__main__", loader)
 module = module_from_spec(spec)
-spec.loader.exec_module(module)
->>>>>>> 1c7e259b
+spec.loader.exec_module(module)