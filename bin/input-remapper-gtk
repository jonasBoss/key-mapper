--- conflicted
+++ resolved
@@ -69,11 +69,7 @@
     # import input-remapper stuff after setting the log verbosity
     from inputremapper.gui.user_interface import UserInterface
     from inputremapper.daemon import Daemon
-<<<<<<< HEAD
-    from inputremapper.daemon import global_config
-=======
     from inputremapper.configs.global_config import global_config
->>>>>>> b3e1e4ca
 
     migrate()
     global_config.load_config()
